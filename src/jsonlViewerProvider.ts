import * as vscode from 'vscode';
import * as path from 'path';
import { JsonRow, ParsedLine, ColumnInfo } from './jsonl/types';
import * as utils from './jsonl/utils';
import { getHtmlTemplate } from './webview/template';
import { styles } from './webview/styles';
import { scripts } from './webview/scripts';

export class JsonlViewerProvider implements vscode.CustomTextEditorProvider {
    private static readonly viewType = 'jsonl-gazelle.jsonlViewer';
    private rows: JsonRow[] = [];
    private filteredRows: JsonRow[] = [];
    private columns: ColumnInfo[] = [];
    private searchTerm: string = '';
    private isIndexing: boolean = false;
    private parsedLines: ParsedLine[] = [];
    private rawContent: string = '';
    private prettyContent: string = '';
    private prettyLineMapping: number[] = [];
    private errorCount: number = 0;

    // Chunked loading properties
    private readonly CHUNK_SIZE = 100; // Lines per chunk
    private readonly INITIAL_CHUNKS = 3; // Load first 3 chunks immediately
    private readonly MAX_MEMORY_ROWS = 50000; // Maximum rows to keep in memory for very large files
    private readonly CHUNKED_LOADING_THRESHOLD = 1000; // Only use chunked loading for files with more than 1000 lines
    private loadingChunks: boolean = false;
    private totalLines: number = 0;
    private loadedLines: number = 0;
    private pathCounts: { [key: string]: number } = {};
    private currentWebviewPanel: vscode.WebviewPanel | null = null;
    private memoryOptimized: boolean = false;
    private isUpdating: boolean = false; // Flag to prevent recursive updates
    private pendingSaveTimeout: NodeJS.Timeout | null = null; // For debouncing saves
    private manualColumnsPerFile: Map<string, ColumnInfo[]> = new Map(); // Store manual columns per file

    constructor(private readonly context: vscode.ExtensionContext) {}

    public static register(context: vscode.ExtensionContext): vscode.Disposable {
        const provider = new JsonlViewerProvider(context);
        const viewProvider = vscode.window.registerCustomEditorProvider(JsonlViewerProvider.viewType, provider);
        return viewProvider;
    }

    public async resolveCustomTextEditor(
        document: vscode.TextDocument,
        webviewPanel: vscode.WebviewPanel,
        _token: vscode.CancellationToken
    ): Promise<void> {
        try {
            this.currentWebviewPanel = webviewPanel;
            webviewPanel.webview.options = {
                enableScripts: true,
                enableCommandUris: true
            };

            webviewPanel.webview.html = this.getHtmlForWebview(webviewPanel.webview);

            // Handle messages from the webview
            webviewPanel.webview.onDidReceiveMessage(
                async (message) => {
                    try {
                        switch (message.type) {
                            case 'search':
                                this.searchTerm = message.searchTerm;
                                this.filterRows();
                                this.updateWebview(webviewPanel);
                                break;
                            case 'removeColumn':
                                await this.removeColumn(message.columnPath, webviewPanel, document);
                                break;
                            case 'updateCell':
                                await this.updateCell(message.rowIndex, message.columnPath, message.value, webviewPanel, document);
                                break;
                            case 'expandColumn':
                                this.expandColumn(message.columnPath);
                                this.updateWebview(webviewPanel);
                                break;
                            case 'collapseColumn':
                                this.collapseColumn(message.columnPath);
                                this.updateWebview(webviewPanel);
                                break;
                            case 'openUrl':
                                vscode.env.openExternal(vscode.Uri.parse(message.url));
                                break;
                            case 'documentChanged':
                                await this.handleDocumentChange(message.rowIndex, message.newData, webviewPanel, document);
                                break;
                            case 'rawContentChanged':
                                await this.handleRawContentChange(message.newContent, webviewPanel, document);
                                break;
                            case 'rawContentSave':
                                await this.handleRawContentSave(message.newContent, webviewPanel, document);
                                break;
                            case 'prettyContentChanged':
                                await this.handlePrettyContentChange(message.newContent, webviewPanel, document);
                                break;
                            case 'prettyContentSave':
                                await this.handlePrettyContentSave(message.newContent, webviewPanel, document);
                                break;
                            case 'forceSave':
                                await document.save();
                                break;
                            case 'unstringifyColumn':
                                await this.handleUnstringifyColumn(message.columnPath, webviewPanel, document);
                                break;
                            case 'deleteRow':
                                await this.handleDeleteRow(message.rowIndex, webviewPanel, document);
                                break;
                            case 'insertRow':
                                await this.handleInsertRow(message.rowIndex, message.position, webviewPanel, document);
                                break;
                            case 'copyRow':
                                await this.handleCopyRow(message.rowIndex, webviewPanel);
                                break;
                            case 'duplicateRow':
                                await this.handleDuplicateRow(message.rowIndex, webviewPanel, document);
                                break;
                            case 'pasteRow':
                                await this.handlePasteRow(message.rowIndex, message.position, webviewPanel, document);
                                break;
                            case 'validateClipboard':
                                await this.handleValidateClipboard(webviewPanel);
                                break;
                            case 'reorderColumns':
                                await this.reorderColumns(message.fromIndex, message.toIndex, webviewPanel, document);
                                break;
                            case 'toggleColumnVisibility':
                                this.toggleColumnVisibility(message.columnPath);
                                this.updateWebview(webviewPanel);
                                break;
                            case 'addColumn':
                                await this.handleAddColumn(message.columnName, message.position, message.referenceColumn, webviewPanel, document);
                                break;
                            case 'addAIColumn':
                                await this.handleAddAIColumn(message.columnName, message.promptTemplate, message.position, message.referenceColumn, webviewPanel, document);
                                break;
                            case 'getSettings':
                                await this.handleGetSettings(webviewPanel);
                                break;
                            case 'checkAPIKey':
                                await this.handleCheckAPIKey(webviewPanel);
                                break;
                            case 'showAPIKeyWarning':
                                vscode.window.showWarningMessage('OpenAI API key is required for AI features. Please configure it in settings.');
                                break;
                            case 'saveSettings':
                                await this.handleSaveSettings(message.settings);
                                break;
                            case 'generateAIRows':
                                await this.handleGenerateAIRows(message.rowIndex, message.contextRowCount, message.rowCount, message.promptTemplate, webviewPanel, document);
                                break;
                        }
                    } catch (error) {
                        console.error('Error handling webview message:', error);
                    }
                }
            );

            // Handle document changes
            const changeDocumentSubscription = vscode.workspace.onDidChangeTextDocument(e => {
                if (e.document.uri.toString() === document.uri.toString()) {
                    // Skip reload if we're currently updating the document
                    if (!this.isUpdating) {
                        // Only reload if the content actually changed
                        const newContent = e.document.getText();
                        if (newContent !== this.rawContent) {
                            this.loadJsonlFile(document);
                        }
                    }
                }
            });

            // Store subscription for cleanup
            webviewPanel.onDidDispose(() => {
                changeDocumentSubscription.dispose();
            });

            // Load and parse the JSONL file
            await this.loadJsonlFile(document);
            
            // Always send an initial update to ensure webview gets data
            this.updateWebview(webviewPanel);
        } catch (error) {
            console.error('Error in resolveCustomTextEditor:', error);
            // Send error message to webview
            try {
                webviewPanel.webview.postMessage({
                    type: 'update',
                    data: {
                        rows: [],
                        columns: [],
                        isIndexing: false,
                        searchTerm: '',
                        parsedLines: [{
                            data: null,
                            lineNumber: 1,
                            rawLine: '',
                            error: `Extension error: ${error instanceof Error ? error.message : 'Unknown error'}`
                        }],
                        rawContent: '',
                        errorCount: 1,
                        loadingProgress: {
                            loadedLines: 0,
                            totalLines: 0,
                            loadingChunks: false,
                            progressPercent: 100,
                            memoryOptimized: false,
                            displayedRows: 0
                        }
                    }
                });
            } catch (postError) {
                console.error('Error posting error message to webview:', postError);
            }
        }
    }

    private async loadJsonlFile(document: vscode.TextDocument) {
        try {
            this.isIndexing = true;
            const text = document.getText();
            this.rawContent = text;
            
            // Initialize pretty content after parsing
            this.prettyContent = '';
            
            const lines = text.split('\n');
            
            this.totalLines = lines.length;
            this.loadedLines = 0;
            this.rows = [];
            this.parsedLines = [];
            
            // Get file URI for per-file column storage
            const fileUri = document.uri.toString();
            
            // Save currently displayed manual columns to file-specific storage
            const currentManualColumns = this.columns.filter(col => col.isManuallyAdded);
            if (currentManualColumns.length > 0) {
                this.manualColumnsPerFile.set(fileUri, currentManualColumns);
            }
            
            this.columns = []; // Clear columns
            
            this.errorCount = 0;
            this.pathCounts = {};
            this.memoryOptimized = false;
            
            // Handle empty files
            if (this.totalLines === 0 || (this.totalLines === 1 && lines[0].trim() === '')) {
                this.isIndexing = false;
                this.filteredRows = [];
                if (this.currentWebviewPanel) {
                    this.updateWebview(this.currentWebviewPanel);
                }
                return;
            }
        
        // For small files, load everything at once (no chunked loading)
        if (this.totalLines <= this.CHUNKED_LOADING_THRESHOLD) {
            this.processChunk(lines, 0);
            this.loadedLines = this.totalLines;
            this.updateColumns();
            
            // Restore manually added columns to their original positions
            const savedManualColumns = this.manualColumnsPerFile.get(fileUri) || [];
            if (savedManualColumns.length > 0) {
                this.restoreManualColumns(savedManualColumns);
            }
            
            this.filteredRows = this.rows; // Point to same array for small files
            this.isIndexing = false;
            
            // Initialize pretty content after loading
            const prettyResult = this.convertJsonlToPrettyWithLineNumbers(this.rows);
            this.prettyContent = prettyResult.content;
            this.prettyLineMapping = prettyResult.lineMapping;
            
            if (this.currentWebviewPanel) {
                this.updateWebview(this.currentWebviewPanel);
            }
            return;
        }
        
        // Determine if we need memory optimization for very large files
        if (this.totalLines > this.MAX_MEMORY_ROWS) {
            this.memoryOptimized = true;
            console.log(`Large file detected (${this.totalLines} lines). Using memory optimization.`);
        }
        
        // Load initial chunks immediately
        const initialChunkSize = this.CHUNK_SIZE * this.INITIAL_CHUNKS;
        const initialLines = lines.slice(0, Math.min(initialChunkSize, this.totalLines));
        
        this.processChunk(initialLines, 0);
        this.loadedLines = initialLines.length;
        
        // Update UI with initial data
        this.updateColumns();
        
        // Restore manually added columns to their original positions
        const savedManualColumns = this.manualColumnsPerFile.get(fileUri) || [];
        if (savedManualColumns.length > 0) {
            this.restoreManualColumns(savedManualColumns);
        }
        
        this.filteredRows = this.rows; // Point to same array initially
        this.isIndexing = false;
        
        // Initialize pretty content after loading
        const prettyResult = this.convertJsonlToPrettyWithLineNumbers(this.rows);
        this.prettyContent = prettyResult.content;
        this.prettyLineMapping = prettyResult.lineMapping;
        
        if (this.currentWebviewPanel) {
            this.updateWebview(this.currentWebviewPanel);
        }
        
        // Continue loading remaining chunks in background
        if (this.loadedLines < this.totalLines) {
            this.loadRemainingChunks(lines);
        }
        } catch (error) {
            console.error('Error loading JSONL file:', error);
            this.isIndexing = false;
            this.errorCount = 1;
            this.parsedLines = [{
                data: null,
                lineNumber: 1,
                rawLine: '',
                error: `Error loading file: ${error instanceof Error ? error.message : 'Unknown error'}`
            }];
            if (this.currentWebviewPanel) {
                this.updateWebview(this.currentWebviewPanel);
            }
        }
    }
    
    private async loadRemainingChunks(lines: string[]) {
        this.loadingChunks = true;
        
        for (let startIndex = this.loadedLines; startIndex < this.totalLines; startIndex += this.CHUNK_SIZE) {
            const endIndex = Math.min(startIndex + this.CHUNK_SIZE, this.totalLines);
            const chunkLines = lines.slice(startIndex, endIndex);
            
            this.processChunk(chunkLines, startIndex);
            this.loadedLines = endIndex;
            
            // Memory optimization: keep only recent rows for very large files
            if (this.memoryOptimized && this.rows.length > this.MAX_MEMORY_ROWS) {
                const keepRows = Math.floor(this.MAX_MEMORY_ROWS * 0.8); // Keep 80% of max
                const oldLength = this.rows.length;
                this.rows = this.rows.slice(-keepRows);
                this.parsedLines = this.parsedLines.slice(-keepRows);
                
                // Recalculate path counts for remaining rows
                this.pathCounts = {};
                this.rows.forEach(row => {
                    if (row && typeof row === 'object') {
                        this.countPaths(row, '', this.pathCounts);
                    }
                });
                
                console.log(`Memory optimization: Kept ${this.rows.length} most recent rows (removed ${oldLength - this.rows.length} rows)`);
            }
            
            // Update columns progressively - only add new columns, don't re-expand
            this.addNewColumnsOnly();
            
            // Only copy array if there's an active search, otherwise point to same array
            if (this.searchTerm) {
                this.filteredRows = [...this.rows];
            } else {
                this.filteredRows = this.rows; // Much faster - no copying
            }
            
            // Update UI less frequently (every 5 chunks = every 500 lines)
            if ((startIndex / this.CHUNK_SIZE) % 5 === 0 && this.currentWebviewPanel) {
                this.updateWebview(this.currentWebviewPanel);
            }
            
            // Yield control to prevent blocking the UI
            await new Promise(resolve => setTimeout(resolve, 0));
        }
        
        this.loadingChunks = false;
        
        // Update pretty content after all chunks are loaded
        const prettyResult = this.convertJsonlToPrettyWithLineNumbers(this.rows);
        this.prettyContent = prettyResult.content;
        this.prettyLineMapping = prettyResult.lineMapping;
        
        // Final update
        if (this.currentWebviewPanel) {
            this.updateWebview(this.currentWebviewPanel);
        }
    }
    
    private processChunk(lines: string[], startIndex: number) {
        lines.forEach((line, index) => {
            const globalIndex = startIndex + index;
            const trimmedLine = line.trim();
            
            if (trimmedLine) {
                try {
                    const obj = JSON.parse(trimmedLine);
                    this.rows.push(obj);
                    this.parsedLines.push({
                        data: obj,
                        lineNumber: globalIndex + 1,
                        rawLine: line
                    });
                    
                    // Count paths for column detection - with error handling
                    try {
                        this.countPaths(obj, '', this.pathCounts);
                    } catch (countError) {
                        console.warn(`Error counting paths for line ${globalIndex + 1}:`, countError);
                        // Continue processing even if path counting fails
                    }
                } catch (error) {
                    this.errorCount++;
                    this.parsedLines.push({
                        data: null,
                        lineNumber: globalIndex + 1,
                        rawLine: line,
                        error: error instanceof Error ? error.message : 'Parse error'
                    });
                    console.error(`Error parsing JSON line ${globalIndex + 1}:`, error);
                }
            } else {
                // Empty line
                this.parsedLines.push({
                    data: null,
                    lineNumber: globalIndex + 1,
                    rawLine: line
                });
            }
        });
    }
    
    private updateColumns() {
        const totalRows = this.rows.length;
        const threshold = Math.max(1, Math.floor(totalRows * 0.1)); // At least 10% of rows
        
        // If we already have columns (e.g., after adding manually), just add missing ones
        if (this.columns.length > 0) {
            this.addNewColumnsOnly();
            return;
        }
        
        // Detect column order from first row to preserve file order
        const columnOrderMap = new Map<string, number>();
        if (this.rows.length > 0 && typeof this.rows[0] === 'object' && this.rows[0] !== null && !Array.isArray(this.rows[0])) {
            Object.keys(this.rows[0]).forEach((key, index) => {
                columnOrderMap.set(key, index);
            });
        }
        
        // Create auto-detected columns
        const newColumns: ColumnInfo[] = [];
        for (const [path, count] of Object.entries(this.pathCounts)) {
            if (count >= threshold) {
                newColumns.push({
                    path,
                    displayName: this.getDisplayName(path),
                    visible: true,
                    isExpanded: false
                });
            }
        }
        
        // Sort columns by their order in the first row, then alphabetically for nested
        newColumns.sort((a, b) => {
            if (a.path === '(value)') return -1;
            if (b.path === '(value)') return 1;
            
            const orderA = columnOrderMap.get(a.path);
            const orderB = columnOrderMap.get(b.path);
            
            // Both have order from first row - use that order
            if (orderA !== undefined && orderB !== undefined) {
                return orderA - orderB;
            }
            // One has order, other doesn't - prioritize the one with order
            if (orderA !== undefined) return -1;
            if (orderB !== undefined) return 1;
            // Neither has order - sort alphabetically
            return a.path.localeCompare(b.path);
        });
        
        this.columns = newColumns;
    }
    
    private addNewColumnsOnly() {
        const totalRows = this.rows.length;
        const threshold = Math.max(1, Math.floor(totalRows * 0.1)); // At least 10% of rows
        
        // Create a set of existing column paths to avoid duplicates
        const existingPaths = new Set(this.columns.map(col => col.path));
        
        const newColumns: ColumnInfo[] = [];
        for (const [path, count] of Object.entries(this.pathCounts)) {
            if (count >= threshold && !existingPaths.has(path)) {
                newColumns.push({
                    path,
                    displayName: this.getDisplayName(path),
                    visible: true,
                    isExpanded: false
                });
            }
        }
        
        // Sort only new auto-detected columns
        newColumns.sort((a, b) => {
            if (a.path === '(value)') return -1;
            if (b.path === '(value)') return 1;
            return a.path.localeCompare(b.path);
        });
        
        // Add new columns while preserving manually added ones
        this.columns.push(...newColumns);
    }

    private countPaths(obj: any, prefix: string, counts: { [key: string]: number }) {
        // Handle null/undefined objects
        if (obj === null || obj === undefined) {
            return;
        }
        
        // Handle case where the entire JSON line is just a string value
        if (typeof obj === 'string' && !prefix) {
            counts['(value)'] = (counts['(value)'] || 0) + 1;
            return;
        }
        
        // Handle case where the entire JSON line is a number, boolean, or null
        if ((typeof obj === 'number' || typeof obj === 'boolean' || obj === null) && !prefix) {
            counts['(value)'] = (counts['(value)'] || 0) + 1;
            return;
        }
        
        // Handle arrays at the root level
        if (Array.isArray(obj) && !prefix) {
            counts['(value)'] = (counts['(value)'] || 0) + 1;
            return;
        }
        
        // Handle objects with key-value pairs
        if (typeof obj === 'object' && obj !== null) {
            try {
                for (const [key, value] of Object.entries(obj)) {
                    const fullPath = prefix ? `${prefix}.${key}` : key;
                    
                    if (value !== null && value !== undefined) {
                        // Only count top-level fields initially
                        // Subcolumns will be created through expansion
                        if (!prefix) {
                            counts[fullPath] = (counts[fullPath] || 0) + 1;
                        }
                        
                        // Recursively count nested objects (but limit depth to avoid too many columns)
                        if (typeof value === 'object' && !Array.isArray(value) && prefix.split('.').length < 2) {
                            this.countPaths(value, fullPath, counts);
                        }
                    }
                }
            } catch (error) {
                console.warn('Error counting paths for object:', error);
                // If there's an error with Object.entries, treat as primitive value
                if (!prefix) {
                    counts['(value)'] = (counts['(value)'] || 0) + 1;
                }
            }
        }
    }

    private getDisplayName(path: string): string {
        return utils.getDisplayName(path);
    }

    private filterRows() {
        if (!this.searchTerm) {
            // If no search term, point to the same array (much faster than copying)
            this.filteredRows = this.rows;
            return;
        }

        this.filteredRows = this.rows.filter(row => {
            const searchText = JSON.stringify(row).toLowerCase();
            const term = this.searchTerm.toLowerCase();
            return searchText.includes(term);
        });
    }


    private async removeColumn(columnPath: string, webviewPanel: vscode.WebviewPanel, document: vscode.TextDocument) {
        try {
            // Remove column from columns array
            this.columns = this.columns.filter(col => col.path !== columnPath);
            
            // Actually remove the field from all rows
            this.rows.forEach(row => {
                this.deleteNestedProperty(row, columnPath);
            });
            
            // Update filtered rows if search is active
            this.filterRows();
            
            // Update parsedLines to reflect the changes
            this.parsedLines = this.rows.map((row, index) => ({
                data: row,
                lineNumber: index + 1,
                rawLine: JSON.stringify(row)
            }));
            
            // Update raw content
            this.rawContent = this.rows.map(row => JSON.stringify(row)).join('\n');
            
            // Update pretty content
            const prettyResult = this.convertJsonlToPrettyWithLineNumbers(this.rows);
            this.prettyContent = prettyResult.content;
            this.prettyLineMapping = prettyResult.lineMapping;
            
            // Update the document content
            const edit = new vscode.WorkspaceEdit();
            edit.replace(
                document.uri,
                new vscode.Range(0, 0, document.lineCount, 0),
                this.rawContent
            );
            await vscode.workspace.applyEdit(edit);
            
            // Update the webview to reflect changes
            this.updateWebview(webviewPanel);
            
            vscode.window.showInformationMessage(`Column "${columnPath}" deleted successfully`);
        } catch (error) {
            console.error('Error removing column:', error);
            const errorMessage = error instanceof Error ? error.message : String(error);
            vscode.window.showErrorMessage('Failed to delete column: ' + errorMessage);
        }
    }
    
    private deleteNestedProperty(obj: any, path: string): void {
        utils.deleteNestedProperty(obj, path);
    }

    private expandColumn(columnPath: string) {
        const column = this.columns.find(col => col.path === columnPath);
        if (!column) return;

        // Check if this column contains objects or arrays
        const sampleValue = this.getSampleValue(columnPath);
        if (!sampleValue || (typeof sampleValue !== 'object')) return;

        // Mark the parent column as expanded and hide it
        column.isExpanded = true;
        column.visible = false;

        const columnIndex = this.columns.indexOf(column);
        const newColumns: ColumnInfo[] = [];

        if (Array.isArray(sampleValue)) {
            // For arrays, create columns for each element
            const maxLength = this.getMaxArrayLength(columnPath);
            for (let i = 0; i < maxLength; i++) {
                const newPath = `${columnPath}[${i}]`;
                if (!this.columns.find(col => col.path === newPath)) {
                    newColumns.push({
                        path: newPath,
                        displayName: `${columnPath}[${i}]`,
                        visible: true,
                        isExpanded: false,
                        parentPath: columnPath
                    });
                }
            }
        } else {
            // For objects, create columns for each property
            const allKeys = this.getAllObjectKeys(columnPath);
            allKeys.forEach(key => {
                const newPath = `${columnPath}.${key}`;
                if (!this.columns.find(col => col.path === newPath)) {
                    newColumns.push({
                        path: newPath,
                        displayName: `${columnPath}.${key}`,
                        visible: true,
                        isExpanded: false,
                        parentPath: columnPath
                    });
                }
            });
        }

        // Insert new columns right after the current column
        this.columns.splice(columnIndex + 1, 0, ...newColumns);
    }

    private collapseColumn(columnPath: string) {
        const column = this.columns.find(col => col.path === columnPath);
        if (!column) return;

        // Mark the parent column as collapsed and show it again
        column.isExpanded = false;
        column.visible = true;

        // Remove all child columns
        this.columns = this.columns.filter(col => !col.parentPath || col.parentPath !== columnPath);
    }

    private async reorderColumns(fromIndex: number, toIndex: number, webviewPanel?: vscode.WebviewPanel, document?: vscode.TextDocument) {
        // Validate indices
        if (fromIndex < 0 || fromIndex >= this.columns.length || 
            toIndex < 0 || toIndex >= this.columns.length ||
            fromIndex === toIndex) {
            return;
        }

        // Remove the column from its current position
        const [movedColumn] = this.columns.splice(fromIndex, 1);
        
        // Insert it at the new position
        this.columns.splice(toIndex, 0, movedColumn);
        
        // Update position info for ALL manually added columns based on current order
        if (document) {
            this.columns.forEach((col, index) => {
                if (col.isManuallyAdded) {
                    // Find the previous non-manual column
                    let refColumn = null;
                    for (let i = index - 1; i >= 0; i--) {
                        if (!this.columns[i].isManuallyAdded) {
                            refColumn = this.columns[i].path;
                            break;
                        }
                    }
                    
                    if (refColumn) {
                        col.insertReferenceColumn = refColumn;
                        col.insertPosition = 'after';
                    } else if (index < this.columns.length - 1) {
                        // No previous non-manual column, use next one with 'before'
                        for (let i = index + 1; i < this.columns.length; i++) {
                            if (!this.columns[i].isManuallyAdded) {
                                col.insertReferenceColumn = this.columns[i].path;
                                col.insertPosition = 'before';
                                break;
                            }
                        }
                    }
                }
            });
            
            // Save updated manual columns
            const fileUri = document.uri.toString();
            const manualColumns = this.columns.filter(col => col.isManuallyAdded);
            this.manualColumnsPerFile.set(fileUri, manualColumns);
        }
        
        // If document is provided, reorder keys in JSON and save
        if (document && webviewPanel) {
            try {
                // Get new column order
                const columnOrder = this.columns.map(col => col.path);
                
                // Reorder keys in all rows
                this.rows.forEach(row => {
                    if (typeof row !== 'object' || row === null) return;
                    
                    const newRow: JsonRow = {};
                    
                    // Add keys in new column order
                    for (const colPath of columnOrder) {
                        if (row.hasOwnProperty(colPath)) {
                            newRow[colPath] = row[colPath];
                        }
                    }
                    
                    // Add any remaining keys not in columns (shouldn't happen, but just in case)
                    for (const key of Object.keys(row)) {
                        if (!newRow.hasOwnProperty(key)) {
                            newRow[key] = row[key];
                        }
                    }
                    
                    // Replace row contents with reordered version
                    Object.keys(row).forEach(key => delete row[key]);
                    Object.assign(row, newRow);
                });
                
                // Update parsedLines and rawContent
                this.parsedLines = this.rows.map((row, index) => ({
                    data: row,
                    lineNumber: index + 1,
                    rawLine: JSON.stringify(row)
                }));
                
                this.rawContent = this.rows.map(row => JSON.stringify(row)).join('\n');
                
                // Update pretty content
                const prettyResult = this.convertJsonlToPrettyWithLineNumbers(this.rows);
                this.prettyContent = prettyResult.content;
                this.prettyLineMapping = prettyResult.lineMapping;
                
                // Save to document
                this.isUpdating = true;
                const edit = new vscode.WorkspaceEdit();
                edit.replace(
                    document.uri,
                    new vscode.Range(0, 0, document.lineCount, 0),
                    this.rawContent
                );
                await vscode.workspace.applyEdit(edit);
                setTimeout(() => { this.isUpdating = false; }, 100);
                
                // Update webview after save
                this.updateWebview(webviewPanel);
            } catch (error) {
                console.error('Error reordering columns:', error);
            }
        }
    }

    private toggleColumnVisibility(columnPath: string) {
        const column = this.columns.find(col => col.path === columnPath);
        if (!column) return;

        // Toggle the visibility
        column.visible = !column.visible;
    }

    private restoreManualColumns(savedColumns: ColumnInfo[]) {
        // Only restore manual columns that actually exist in the data
        const validSavedColumns = savedColumns.filter(col => {
            // Check if this column exists in any row
            return this.rows.some(row => row.hasOwnProperty(col.path));
        });
        
        // Insert saved manual columns back at their positions
        for (const col of validSavedColumns) {
            // If we have position info, use it
            if (col.insertReferenceColumn && col.insertPosition) {
                const refIndex = this.columns.findIndex(c => c.path === col.insertReferenceColumn);
                if (refIndex !== -1) {
                    const insertAt = col.insertPosition === 'before' ? refIndex : refIndex + 1;
                    this.columns.splice(insertAt, 0, col);
                    continue;
                }
            }
            
            // Otherwise add at the end
            this.columns.push(col);
        }
    }

    private async handleAddColumn(
        columnName: string,
        position: 'before' | 'after',
        referenceColumn: string,
        webviewPanel: vscode.WebviewPanel,
        document: vscode.TextDocument
    ) {
        try {
            // Validate column name length
            if (columnName.length > 100) {
                vscode.window.showErrorMessage('Column name is too long. Maximum length is 100 characters.');
                return;
            }
            
            // Check if data contains objects (not primitives)
            if (this.rows.length > 0 && typeof this.rows[0] !== 'object') {
                vscode.window.showErrorMessage('Cannot add columns to primitive values. File must contain JSON objects.');
                return;
            }

            // Check if column with this name already exists in the columns list
            const existingColumnIndex = this.columns.findIndex(col => col.path === columnName);

            // If column exists but has no data (from a previous failed attempt), clean it up
            const hasDataInRows = this.rows.some(row => row.hasOwnProperty(columnName) && row[columnName] !== null);

            if (existingColumnIndex !== -1 && hasDataInRows) {
                // Column exists and has real data - don't allow duplicate
                vscode.window.showErrorMessage(`Column "${columnName}" already exists in this file.`);
                return;
            }

            // Clean up any remnants from previous failed attempts
            if (existingColumnIndex !== -1) {
                // Remove from columns list
                this.columns.splice(existingColumnIndex, 1);
            }

            // Remove from rows if present
            if (this.rows.some(row => row.hasOwnProperty(columnName))) {
                this.rows.forEach(row => {
                    delete row[columnName];
                });
            }

            // Remove from manualColumnsPerFile to prevent restoration
            {
                const fileUri = document.uri.toString();
                const savedManualColumns = this.manualColumnsPerFile.get(fileUri) || [];
                const filteredColumns = savedManualColumns.filter(col => col.path !== columnName);
                if (filteredColumns.length > 0) {
                    this.manualColumnsPerFile.set(fileUri, filteredColumns);
                } else {
                    this.manualColumnsPerFile.delete(fileUri);
                }
            }

            // Find the reference column
            const refColumnIndex = this.columns.findIndex(col => col.path === referenceColumn);
            if (refColumnIndex === -1) return;

            // Create new column with position info
            const newColumn: ColumnInfo = {
                path: columnName,
                displayName: columnName,
                visible: true,
                isExpanded: false,
                isManuallyAdded: true,  // Mark as manually added
                insertPosition: position,  // 'before' or 'after'
                insertReferenceColumn: referenceColumn  // Which column to insert relative to
            };

            // Insert column at the right position
            const insertIndex = position === 'before' ? refColumnIndex : refColumnIndex + 1;
            this.columns.splice(insertIndex, 0, newColumn);

            // Add null values to all rows for the new column at the correct position
            this.rows.forEach(row => {
                // Create new object with keys in the right order
                const newRow: JsonRow = {};
                let inserted = false;
                
                for (const key of Object.keys(row)) {
                    // Insert new column before or after reference column
                    if (key === referenceColumn && position === 'before' && !inserted) {
                        newRow[columnName] = null;
                        inserted = true;
                    }
                    
                    newRow[key] = row[key];
                    
                    if (key === referenceColumn && position === 'after' && !inserted) {
                        newRow[columnName] = null;
                        inserted = true;
                    }
                }
                
                // If column wasn't inserted (shouldn't happen), add at end
                if (!inserted) {
                    newRow[columnName] = null;
                }
                
                // Replace row contents with ordered keys
                Object.keys(row).forEach(key => delete row[key]);
                Object.assign(row, newRow);
            });

            // Update filtered rows
            this.filterRows();

            // Update parsedLines to reflect the changes
            this.parsedLines = this.rows.map((row, index) => ({
                data: row,
                lineNumber: index + 1,
                rawLine: JSON.stringify(row)
            }));

            // Update raw content
            this.rawContent = this.rows.map(row => JSON.stringify(row)).join('\n');

            // Update the document content (set flag to prevent reload)
            this.isUpdating = true;
            const edit = new vscode.WorkspaceEdit();
            edit.replace(
                document.uri,
                new vscode.Range(0, 0, document.lineCount, 0),
                this.rawContent
            );
            await vscode.workspace.applyEdit(edit);
            
            // Wait a bit for the edit to complete, then reset flag
            setTimeout(() => { this.isUpdating = false; }, 100);

            // Update webview
            this.updateWebview(webviewPanel);
            
            // Save manual columns for this file
            const fileUri = document.uri.toString();
            const manualColumns = this.columns.filter(col => col.isManuallyAdded);
            this.manualColumnsPerFile.set(fileUri, manualColumns);

            vscode.window.showInformationMessage(`Column "${columnName}" added successfully`);
        } catch (error) {
            vscode.window.showErrorMessage(`Failed to add column: ${error instanceof Error ? error.message : 'Unknown error'}`);
            console.error('Error adding column:', error);
        }
    }

    private async handleAddAIColumn(
        columnName: string,
        promptTemplate: string,
        position: 'before' | 'after',
        referenceColumn: string,
        webviewPanel: vscode.WebviewPanel,
        document: vscode.TextDocument
    ) {
        // Set isUpdating flag at the very start to prevent any reloads
        this.isUpdating = true;

        try {
            // Validate column name length
            if (columnName.length > 100) {
                vscode.window.showErrorMessage('Column name is too long. Maximum length is 100 characters.');
                this.isUpdating = false;
                return;
            }

            // Check if data contains objects (not primitives)
            if (this.rows.length > 0 && typeof this.rows[0] !== 'object') {
                vscode.window.showErrorMessage('Cannot add columns to primitive values. File must contain JSON objects.');
                this.isUpdating = false;
                return;
            }

            // Check if column with this name already exists in the columns list
            const existingColumnIndex = this.columns.findIndex(col => col.path === columnName);

            // If column exists but has no data (from a previous failed attempt), clean it up
            const hasDataInRows = this.rows.some(row => row.hasOwnProperty(columnName) && row[columnName] !== null);

            if (existingColumnIndex !== -1 && hasDataInRows) {
                // Column exists and has real data - don't allow duplicate
                vscode.window.showErrorMessage(`Column "${columnName}" already exists in this file.`);
                this.isUpdating = false;
                return;
            }

            // Clean up any remnants from previous failed attempts
            if (existingColumnIndex !== -1) {
                // Remove from columns list
                this.columns.splice(existingColumnIndex, 1);
            }

            // Remove from rows if present
            if (this.rows.some(row => row.hasOwnProperty(columnName))) {
                this.rows.forEach(row => {
                    delete row[columnName];
                });
            }

            // Remove from manualColumnsPerFile to prevent restoration
            {
                const fileUri = document.uri.toString();
                const savedManualColumns = this.manualColumnsPerFile.get(fileUri) || [];
                const filteredColumns = savedManualColumns.filter(col => col.path !== columnName);
                if (filteredColumns.length > 0) {
                    this.manualColumnsPerFile.set(fileUri, filteredColumns);
                } else {
                    this.manualColumnsPerFile.delete(fileUri);
                }
            }

            // Find the reference column
            const refColumnIndex = this.columns.findIndex(col => col.path === referenceColumn);
            if (refColumnIndex === -1) {
                this.isUpdating = false;
                return;
            }

            // Create new column with position info
            const newColumn: ColumnInfo = {
                path: columnName,
                displayName: columnName,
                visible: true,
                isExpanded: false,
                isManuallyAdded: true,
                insertPosition: position,
                insertReferenceColumn: referenceColumn
            };

            // Insert column at the right position
            const insertIndex = position === 'before' ? refColumnIndex : refColumnIndex + 1;
            this.columns.splice(insertIndex, 0, newColumn);

            // Add null values to all rows for the new column (will be filled by AI)
            this.rows.forEach(row => {
                const newRow: JsonRow = {};
                let inserted = false;

                for (const key of Object.keys(row)) {
                    if (key === referenceColumn && position === 'before' && !inserted) {
                        newRow[columnName] = null;
                        inserted = true;
                    }

                    newRow[key] = row[key];

                    if (key === referenceColumn && position === 'after' && !inserted) {
                        newRow[columnName] = null;
                        inserted = true;
                    }
                }

                if (!inserted) {
                    newRow[columnName] = null;
                }

                Object.keys(row).forEach(key => delete row[key]);
                Object.assign(row, newRow);
            });

            // Update webview to show the column with null values
            this.updateWebview(webviewPanel);

            // Now fill the column with AI-generated content
            await this.fillColumnWithAI(columnName, promptTemplate, webviewPanel, document);

        } catch (error) {
            // Rollback: Remove the column that was just added
            const columnIndex = this.columns.findIndex(col => col.path === columnName);
            if (columnIndex !== -1) {
                this.columns.splice(columnIndex, 1);
            }

            // Remove the column from all rows
            this.rows.forEach(row => {
                delete row[columnName];
            });

            // Remove from manualColumnsPerFile
            const fileUri = document.uri.toString();
            const savedManualColumns = this.manualColumnsPerFile.get(fileUri) || [];
            const filteredColumns = savedManualColumns.filter(col => col.path !== columnName);
            if (filteredColumns.length > 0) {
                this.manualColumnsPerFile.set(fileUri, filteredColumns);
            } else {
                this.manualColumnsPerFile.delete(fileUri);
            }

            // Update the webview to reflect the rollback
            this.updateWebview(webviewPanel);

            // Show user-friendly error message
            const errorMsg = error instanceof Error ? error.message : 'Unknown error';
            if (errorMsg.includes('quota') || errorMsg.includes('limit') || errorMsg.includes('allowance')) {
                vscode.window.showErrorMessage(`AI quota exceeded: ${errorMsg}`);
            } else {
                vscode.window.showErrorMessage(`Failed to add AI column: ${errorMsg}`);
            }
            console.error('Error adding AI column:', error);
        } finally {
            // Always reset the flag when done
            this.isUpdating = false;
        }
    }

    private async fillColumnWithAI(
        columnName: string,
        promptTemplate: string,
        webviewPanel: vscode.WebviewPanel,
        document: vscode.TextDocument
    ) {
        const totalRows = this.rows.length;

        // Note: isUpdating flag is already set by handleAddAIColumn
        try {
            await vscode.window.withProgress({
                location: vscode.ProgressLocation.Notification,
                title: `Generating AI content for column "${columnName}"`,
                cancellable: false
            }, async (progress) => {
                progress.report({ increment: 0, message: `Processing ${totalRows.toLocaleString()} rows...` });

                // Process rows in parallel batches
                const batchSize = 10; // Process 10 rows concurrently
                let processedCount = 0;

            for (let i = 0; i < totalRows; i += batchSize) {
                const endIndex = Math.min(i + batchSize, totalRows);
                const batch = [];

                for (let j = i; j < endIndex; j++) {
                    batch.push(this.generateAIValueForRow(j, promptTemplate, totalRows));
                }

                // Wait for all promises in the batch to resolve
                const results = await Promise.all(batch);

                // Assign results to rows
                for (let j = 0; j < results.length; j++) {
                    const rowIndex = i + j;
                    const row = this.rows[rowIndex];

                    // Maintain column order when setting the value
                    const newRow: JsonRow = {};
                    for (const key of Object.keys(row)) {
                        newRow[key] = key === columnName ? results[j] : row[key];
                    }
                    Object.keys(row).forEach(key => delete row[key]);
                    Object.assign(row, newRow);
                }

                processedCount = endIndex;
                const progressPercent = Math.round((processedCount / totalRows) * 100);
                progress.report({
                    increment: (batchSize / totalRows) * 100,
                    message: `Processed ${processedCount.toLocaleString()} of ${totalRows.toLocaleString()} rows (${progressPercent}%)`
                });

                // Update webview periodically
                if (processedCount % 50 === 0 || processedCount === totalRows) {
                    this.updateWebview(webviewPanel);
                }
            }

            // Update filtered rows
            this.filterRows();

            // Update parsedLines to reflect the changes
            this.parsedLines = this.rows.map((row, index) => ({
                data: row,
                lineNumber: index + 1,
                rawLine: JSON.stringify(row)
            }));

            // Update raw content
            this.rawContent = this.rows.map(row => JSON.stringify(row)).join('\n');

            // Update the document content
            const edit = new vscode.WorkspaceEdit();
            edit.replace(
                document.uri,
                new vscode.Range(0, 0, document.lineCount, 0),
                this.rawContent
            );
            await vscode.workspace.applyEdit(edit);

            // Final webview update
            this.updateWebview(webviewPanel);

                // Save manual columns for this file
                const fileUri = document.uri.toString();
                const manualColumns = this.columns.filter(col => col.isManuallyAdded);
                this.manualColumnsPerFile.set(fileUri, manualColumns);

                vscode.window.showInformationMessage(`AI column "${columnName}" generated successfully for ${totalRows} rows`);
            });
        } catch (error) {
            vscode.window.showErrorMessage(`Failed to generate AI content: ${error instanceof Error ? error.message : 'Unknown error'}`);
            console.error('Error generating AI content:', error);
            throw error; // Re-throw so parent can handle
        }
    }

    private async generateAIValueForRow(rowIndex: number, promptTemplate: string, totalRows: number): Promise<string> {
        const row = this.rows[rowIndex];

        // Replace template variables
        const prompt = this.replaceTemplateVariables(promptTemplate, row, rowIndex, totalRows);

        // Call the language model API (let errors bubble up)
        const result = await this.callLanguageModel(prompt);

        return result;
    }

    private replaceTemplateVariables(template: string, row: any, rowIndex: number, totalRows: number): string {
        let result = template;

        // Replace {{row}} with full JSON
        result = result.replace(/\{\{row\}\}/g, JSON.stringify(row));

        // Replace {{row.fieldname}}, {{row.fieldname[0]}}, etc.
        const fieldRegex = /\{\{row\.([a-zA-Z0-9_.\[\]]+)\}\}/g;
        result = result.replace(fieldRegex, (_match, fieldPath) => {
            try {
                const value = this.getNestedValue(row, fieldPath);
                return value !== undefined && value !== null ? String(value) : '';
            } catch {
                return '';
            }
        });

        // Replace {{row_number}} (1-based)
        result = result.replace(/\{\{row_number\}\}/g, String(rowIndex + 1));

        // Replace {{rows_before}}
        result = result.replace(/\{\{rows_before\}\}/g, String(rowIndex));

        // Replace {{rows_after}}
        result = result.replace(/\{\{rows_after\}\}/g, String(totalRows - rowIndex - 1));

        return result;
    }

    private async callLanguageModel(prompt: string): Promise<string> {
        const aiProvider = this.context.globalState.get<string>('aiProvider', 'copilot');

        if (aiProvider === 'copilot') {
            return await this.callVSCodeLM(prompt);
        } else {
            return await this.callOpenAI(prompt);
        }
    }

    private async callVSCodeLM(prompt: string): Promise<string> {
        const models = await vscode.lm.selectChatModels({
            vendor: 'copilot',
            family: 'gpt-4o'
        });

        if (models.length === 0) {
            throw new Error('No language model available. Please ensure GitHub Copilot is enabled.');
        }

        const model = models[0];
        const messages = [
            vscode.LanguageModelChatMessage.User(prompt)
        ];

        const response = await model.sendRequest(messages, {}, new vscode.CancellationTokenSource().token);

        let result = '';
        for await (const fragment of response.text) {
            result += fragment;
        }

        return result.trim();
    }

    private async callOpenAI(prompt: string): Promise<string> {
        const apiKey = await this.context.secrets.get('openaiApiKey');
        if (!apiKey) {
            throw new Error('OpenAI API key not configured. Please set it in AI Settings.');
        }

        // Trim the API key to remove any whitespace
        const trimmedApiKey = apiKey.trim();

        const model = this.context.globalState.get<string>('openaiModel', 'gpt-4o-mini');

        const response = await fetch('https://api.openai.com/v1/chat/completions', {
            method: 'POST',
            headers: {
                'Content-Type': 'application/json',
                'Authorization': `Bearer ${trimmedApiKey}`
            },
            body: JSON.stringify({
                model: model,
                messages: [
                    { role: 'user', content: prompt }
                ],
                temperature: 0.7
            })
        });

        if (!response.ok) {
            const error = await response.text();
            throw new Error(`OpenAI API error: ${response.status} - ${error}`);
        }

        const data = await response.json();
        return data.choices[0].message.content.trim();
    }

    private async handleGetSettings(webviewPanel: vscode.WebviewPanel) {
        try {
            const aiProvider = this.context.globalState.get<string>('aiProvider', 'copilot');
            const openaiKey = await this.context.secrets.get('openaiApiKey') || '';
            const openaiModel = this.context.globalState.get<string>('openaiModel', 'gpt-4o-mini');

            webviewPanel.webview.postMessage({
                type: 'settingsLoaded',
                settings: {
                    aiProvider,
                    openaiKey,
                    openaiModel
                }
            });
        } catch (error) {
            console.error('Error loading settings:', error);
        }
    }

    private async handleCheckAPIKey(webviewPanel: vscode.WebviewPanel) {
        try {
            const aiProvider = this.context.globalState.get<string>('aiProvider', 'copilot');

            // If using Copilot, no API key is needed
            if (aiProvider === 'copilot') {
                webviewPanel.webview.postMessage({
                    type: 'apiKeyCheckResult',
                    hasAPIKey: true
                });
                return;
            }

            // For OpenAI, check if API key exists
            const openaiKey = await this.context.secrets.get('openaiApiKey');
            const hasAPIKey = !!openaiKey;

            webviewPanel.webview.postMessage({
                type: 'apiKeyCheckResult',
                hasAPIKey
            });
        } catch (error) {
            console.error('Error checking API key:', error);
            webviewPanel.webview.postMessage({
                type: 'apiKeyCheckResult',
                hasAPIKey: false
            });
        }
    }

    private async handleSaveSettings(settings: { aiProvider: string; openaiKey: string; openaiModel: string }) {
        try {
            await this.context.globalState.update('aiProvider', settings.aiProvider);
            await this.context.globalState.update('openaiModel', settings.openaiModel);

            // Trim and save API key if provided
            if (settings.openaiKey && settings.openaiKey.trim()) {
                await this.context.secrets.store('openaiApiKey', settings.openaiKey.trim());
            }

            vscode.window.showInformationMessage('AI settings saved successfully');
        } catch (error) {
            vscode.window.showErrorMessage(`Failed to save settings: ${error instanceof Error ? error.message : 'Unknown error'}`);
            console.error('Error saving settings:', error);
        }
    }

    private async handleGenerateAIRows(
        rowIndex: number,
        contextRowCount: number,
        rowCount: number,
        promptTemplate: string,
        webviewPanel: vscode.WebviewPanel,
        document: vscode.TextDocument
    ) {
        // Set isUpdating flag to prevent reload during AI generation
        this.isUpdating = true;

        try {
            // Get context rows (previous rows before the selected row)
            const startIndex = Math.max(0, rowIndex - contextRowCount + 1);
            const contextRows = this.rows.slice(startIndex, rowIndex + 1);

            // Replace template variables
            let prompt = promptTemplate;
            prompt = prompt.replace(/\{\{context_rows\}\}/g, JSON.stringify(contextRows, null, 2));
            prompt = prompt.replace(/\{\{row_count\}\}/g, String(rowCount));
            prompt = prompt.replace(/\{\{existing_count\}\}/g, String(this.rows.length));

            // Extract column names and types from context rows
            const columnNames = contextRows.length > 0 ? Object.keys(contextRows[0]) : [];
            const firstRow = contextRows.length > 0 ? contextRows[0] : {};
            const columnTypes = columnNames.map(name => {
                const value = firstRow[name];
                return `${name}: ${typeof value === 'number' ? 'number' : typeof value === 'boolean' ? 'boolean' : 'string'}`;
            });

            // Add strict instruction to return JSON array with exact structure
            prompt += `\n\nIMPORTANT INSTRUCTIONS:
                1. Return ONLY a valid JSON array of ${rowCount} objects
                2. Each object MUST have ALL these fields with correct types:
                   ${columnTypes.join('\n                   ')}
                3. Use proper JSON types: numbers without quotes, booleans as true/false, strings in quotes
                4. Do NOT omit any fields
                5. Do NOT add extra fields
                6. No explanations, no markdown formatting, just the JSON array

                Example row from context:
                ${JSON.stringify(firstRow)}`;


            await vscode.window.withProgress({
                location: vscode.ProgressLocation.Notification,
                title: `Generating ${rowCount} AI rows...`,
                cancellable: false
            }, async (progress) => {
                progress.report({ increment: 0, message: 'Calling AI model...' });

                // Call the AI model
                const result = await this.callLanguageModel(prompt);

                progress.report({ increment: 50, message: 'Parsing generated rows...' });

                // Parse the result
                let generatedRows: any[];
                try {
                    // Try to extract JSON array from the response
                    const jsonMatch = result.match(/\[[\s\S]*\]/);
                    if (jsonMatch) {
                        generatedRows = JSON.parse(jsonMatch[0]);
                    } else {
                        generatedRows = JSON.parse(result);
                    }

                    if (!Array.isArray(generatedRows)) {
                        throw new Error('AI did not return an array');
                    }

                    // Fix data types based on context rows
                    generatedRows = generatedRows.map(row => this.fixDataTypes(row, firstRow));
                } catch (parseError) {
                    throw new Error(`Failed to parse AI response as JSON: ${parseError instanceof Error ? parseError.message : 'Unknown error'}\n\nResponse: ${result}`);
                }

                progress.report({ increment: 25, message: 'Inserting rows...' });

                // Insert the generated rows after the selected row
                const insertIndex = rowIndex + 1;
                this.rows.splice(insertIndex, 0, ...generatedRows);

                // Rebuild parsedLines
                this.parsedLines = this.rows.map((row, index) => ({
                    data: row,
                    lineNumber: index + 1,
                    rawLine: JSON.stringify(row)
                }));

                // Update filtered rows
                this.filterRows();

                // Update raw content
                this.rawContent = this.rows.map(row => JSON.stringify(row)).join('\n');

                // Update the document content
                const edit = new vscode.WorkspaceEdit();
                edit.replace(
                    document.uri,
                    new vscode.Range(0, 0, document.lineCount, 0),
                    this.rawContent
                );
                await vscode.workspace.applyEdit(edit);

                progress.report({ increment: 25, message: 'Done!' });

                // Update webview
                this.updateWebview(webviewPanel);

                vscode.window.showInformationMessage(`Successfully generated and inserted ${generatedRows.length} rows`);
            });

        } catch (error) {
            // Show user-friendly error message
            const errorMsg = error instanceof Error ? error.message : 'Unknown error';
            if (errorMsg.includes('quota') || errorMsg.includes('limit') || errorMsg.includes('allowance')) {
                vscode.window.showErrorMessage(`AI quota exceeded: ${errorMsg}`);
            } else {
                vscode.window.showErrorMessage(`Failed to generate AI rows: ${errorMsg}`);
            }
            console.error('Error generating AI rows:', error);
        } finally {
            // Always reset the isUpdating flag
            this.isUpdating = false;
        }
    }

    private fixDataTypes(generatedRow: any, templateRow: any): any {
        const fixedRow: any = {};

        for (const key in templateRow) {
            if (generatedRow.hasOwnProperty(key)) {
                const templateValue = templateRow[key];
                const generatedValue = generatedRow[key];
                const templateType = typeof templateValue;

                // Convert to the correct type based on template
                if (templateType === 'number') {
                    // Convert string numbers to actual numbers
                    fixedRow[key] = typeof generatedValue === 'string' ? parseFloat(generatedValue) : Number(generatedValue);
                } else if (templateType === 'boolean') {
                    // Convert string booleans to actual booleans
                    if (typeof generatedValue === 'string') {
                        fixedRow[key] = generatedValue.toLowerCase() === 'true';
                    } else {
                        fixedRow[key] = Boolean(generatedValue);
                    }
                } else {
                    // Keep as string or original type
                    fixedRow[key] = generatedValue;
                }
            } else {
                // Field missing, use null
                fixedRow[key] = null;
            }
        }

        return fixedRow;
    }

    private getSampleValue(columnPath: string): any {
        for (const row of this.filteredRows) {
            const value = this.getNestedValue(row, columnPath);
            if (value !== undefined && value !== null) {
                return value;
            }
        }
        return null;
    }

    private getMaxArrayLength(columnPath: string): number {
        let maxLength = 0;
        for (const row of this.filteredRows) {
            const value = this.getNestedValue(row, columnPath);
            if (Array.isArray(value)) {
                maxLength = Math.max(maxLength, value.length);
            }
        }
        return maxLength;
    }

    private getAllObjectKeys(columnPath: string): string[] {
        const allKeys = new Set<string>();
        for (const row of this.filteredRows) {
            const value = this.getNestedValue(row, columnPath);
            if (typeof value === 'object' && value !== null && !Array.isArray(value)) {
                Object.keys(value).forEach(key => allKeys.add(key));
            }
        }
        return Array.from(allKeys).sort();
    }


    private getNestedValue(obj: any, path: string): any {
        return utils.getNestedValue(obj, path);
    }

    private async handleRawContentChange(newContent: string, webviewPanel: vscode.WebviewPanel, document: vscode.TextDocument) {
        await this.updateRawContent(newContent, webviewPanel, document, false);
    }

    private async handleRawContentSave(newContent: string, webviewPanel: vscode.WebviewPanel, document: vscode.TextDocument) {
        await this.updateRawContent(newContent, webviewPanel, document, true);
    }

    private async updateRawContent(newContent: string, webviewPanel: vscode.WebviewPanel, document: vscode.TextDocument, isSave: boolean) {
        try {
            // Update the raw content
            this.rawContent = newContent;
            
            // Set updating flag to prevent document change handler from reloading (only for change events)
            if (!isSave) {
                this.isUpdating = true;
            }
            
            // Update the document content
            const edit = new vscode.WorkspaceEdit();
            edit.replace(
                document.uri,
                new vscode.Range(0, 0, document.lineCount, 0),
                newContent
            );
            const success = await vscode.workspace.applyEdit(edit);
            
            if (success) {
                // Save the document to update dirty state indicator (only for save events)
                if (isSave) {
                    await document.save();
                }
                
                // Update internal data structures for both save and content changes
                // Parse the new content to update internal data without full reload
                const lines = newContent.split('\n');
                this.totalLines = lines.length;
                this.loadedLines = 0;
                this.rows = [];
                this.parsedLines = [];

                // Reset path counts for accurate column detection
                this.pathCounts = {};
                
                // Parse lines to update rows and columns
                for (let i = 0; i < lines.length; i++) {
                    const line = lines[i].trim();
                    if (line) {
                        try {
                            const parsed = JSON.parse(line);
                            this.rows.push(parsed);
                            this.parsedLines.push({
                                data: parsed,
                                lineNumber: i + 1,
                                rawLine: line,
                                error: undefined
                            });
                            // Count paths for column detection
                            try {
                                this.countPaths(parsed, '', this.pathCounts);
                            } catch (countError) {
                                console.warn(`Error counting paths for line ${i + 1}:`, countError);
                            }
                        } catch (error) {
                            this.parsedLines.push({
                                data: null,
                                lineNumber: i + 1,
                                rawLine: line,
                                error: error instanceof Error ? error.message : String(error)
                            });
                        }
                    }
                }
                
                this.loadedLines = this.rows.length;
                this.filteredRows = this.rows;
                
                // Update pretty content to match the new JSONL
                const prettyResult = this.convertJsonlToPrettyWithLineNumbers(this.rows);
                this.prettyContent = prettyResult.content;
                this.prettyLineMapping = prettyResult.lineMapping;
                
                // Update columns based on new data
                this.updateColumns();
                
                // Update the webview to reflect changes
                this.updateWebview(webviewPanel);
                
                // Show success message only for save events
                if (isSave) {
                    vscode.window.showInformationMessage('File saved successfully');
                }
            } else {
                const errorMsg = isSave ? 'Failed to save file' : 'Failed to save raw content changes';
                vscode.window.showErrorMessage(errorMsg);
            }
            
            // Reset updating flag after a short delay (only for change events)
            if (!isSave) {
                setTimeout(() => { this.isUpdating = false; }, 100);
            }
        } catch (error) {
            console.error('Error handling raw content:', error);
            const errorMessage = error instanceof Error ? error.message : String(error);
            const errorMsg = isSave ? 'Failed to save file: ' + errorMessage : 'Failed to save raw content changes: ' + errorMessage;
            vscode.window.showErrorMessage(errorMsg);
            
            // Reset updating flag on error (only for change events)
            if (!isSave) {
                setTimeout(() => { this.isUpdating = false; }, 100);
            }
        }
    }

    private async handlePrettyContentChange(newContent: string, webviewPanel: vscode.WebviewPanel, document: vscode.TextDocument) {
        console.log('Pretty content changed, calling updatePrettyContent');
        await this.updatePrettyContent(newContent, webviewPanel, document, false);
    }

    private async handlePrettyContentSave(newContent: string, webviewPanel: vscode.WebviewPanel, document: vscode.TextDocument) {
        console.log('Pretty content save, calling updatePrettyContent');
        await this.updatePrettyContent(newContent, webviewPanel, document, true);
    }

    private async updatePrettyContent(newContent: string, webviewPanel: vscode.WebviewPanel, document: vscode.TextDocument, isSave: boolean) {
        try {
            // Update the pretty content
            this.prettyContent = newContent;
            
            // Set updating flag to prevent document change handler from reloading (only for change events)
            if (!isSave) {
                this.isUpdating = true;
            }
            
            // Convert pretty JSON back to JSONL format
            const jsonlContent = this.convertPrettyToJsonl(newContent);
            
            // Don't update if conversion resulted in empty content (to avoid data loss)
            if (!jsonlContent.trim()) {
                console.warn('Pretty content conversion resulted in empty JSONL, skipping update');
                return;
            }
            
            // Update the document content
            const edit = new vscode.WorkspaceEdit();
            edit.replace(
                document.uri,
                new vscode.Range(0, 0, document.lineCount, 0),
                jsonlContent
            );
            const success = await vscode.workspace.applyEdit(edit);
            
            if (success) {
                // Save the document to update dirty state indicator (only for save events)
                if (isSave) {
                    await document.save();
                }
                
                // Update internal data structures for both save and content changes
                // Parse the new content to update internal data without full reload
                const lines = jsonlContent.split('\n');
                this.totalLines = lines.length;
                this.loadedLines = 0;
                this.rows = [];
                this.parsedLines = [];
                
                // Parse lines to update rows and columns
                for (let i = 0; i < lines.length; i++) {
                    const line = lines[i].trim();
                    if (line) {
                        try {
                            const parsed = JSON.parse(line);
                            this.rows.push(parsed);
                            this.parsedLines.push({
                                data: parsed,
                                lineNumber: i + 1,
                                rawLine: line,
                                error: undefined
                            });
                        } catch (error) {
                            this.parsedLines.push({
                                data: null,
                                lineNumber: i + 1,
                                rawLine: line,
                                error: error instanceof Error ? error.message : String(error)
                            });
                        }
                    }
                }
                
                this.loadedLines = this.rows.length;
                this.filteredRows = this.rows;
                
                // Update raw content to match the new JSONL
                this.rawContent = jsonlContent;
                
                // Update columns based on new data
                this.updateColumns();
                
                // Update the webview to reflect changes
                this.updateWebview(webviewPanel);
                
                // Show success message only for save events
                if (isSave) {
                    vscode.window.showInformationMessage('File saved successfully');
                }
            } else {
                const errorMsg = isSave ? 'Failed to save file' : 'Failed to save pretty content changes';
                vscode.window.showErrorMessage(errorMsg);
            }
            
            // Reset updating flag after a short delay (only for change events)
            if (!isSave) {
                setTimeout(() => { this.isUpdating = false; }, 100);
            }
        } catch (error) {
            console.error('Error handling pretty content:', error);
            const errorMessage = error instanceof Error ? error.message : String(error);
            const errorMsg = isSave ? 'Failed to save file: ' + errorMessage : 'Failed to save pretty content changes: ' + errorMessage;
            vscode.window.showErrorMessage(errorMsg);
            
            // Reset updating flag on error (only for change events)
            if (!isSave) {
                setTimeout(() => { this.isUpdating = false; }, 100);
            }
        }
    }

    private convertPrettyToJsonl(prettyContent: string): string {
        console.log('Converting pretty content to JSONL:', prettyContent.substring(0, 200) + '...');
        
        try {
            // First try to parse as a single JSON object
            const parsed = JSON.parse(prettyContent);
            
            // If it's an array, convert each element to a separate JSONL line
            if (Array.isArray(parsed)) {
                const result = parsed.map(item => JSON.stringify(item)).join('\n');
                console.log('Parsed as array, result:', result.substring(0, 200) + '...');
                return result;
            }
            
            // If it's a single object, return it as one line
            const result = JSON.stringify(parsed);
            console.log('Parsed as single object, result:', result);
            return result;
        } catch {
            // If not valid JSON, try to parse multiple JSON objects separated by empty lines
            try {
                const lines = prettyContent.split('\n');
                const jsonlLines: string[] = [];
                let currentJsonObject = '';
                let braceCount = 0;
                let inString = false;
                let escapeNext = false;
                
                console.log('Parsing multiple JSON objects, total lines:', lines.length);
                
                for (const line of lines) {
                    const trimmed = line.trim();
                    
                    // Skip empty lines
                    if (!trimmed) {
                        if (currentJsonObject.trim()) {
                            try {
                                const parsed = JSON.parse(currentJsonObject.trim());
                                jsonlLines.push(JSON.stringify(parsed));
                                currentJsonObject = '';
                                braceCount = 0;
                            } catch {
                                console.warn('Skipping invalid JSON object:', currentJsonObject.trim());
                                currentJsonObject = '';
                                braceCount = 0;
                            }
                        }
                        continue;
                    }
                    
                    // Add line to current JSON object
                    currentJsonObject += line + '\n';
                    
                    // Count braces to determine when we have a complete object
                    for (let i = 0; i < line.length; i++) {
                        const char = line[i];
                        
                        if (escapeNext) {
                            escapeNext = false;
                            continue;
                        }
                        
                        if (char === '\\') {
                            escapeNext = true;
                            continue;
                        }
                        
                        if (char === '"' && !escapeNext) {
                            inString = !inString;
                            continue;
                        }
                        
                        if (!inString) {
                            if (char === '{') {
                                braceCount++;
                            } else if (char === '}') {
                                braceCount--;
                                
                                // If we've closed all braces, we have a complete object
                                if (braceCount === 0 && currentJsonObject.trim()) {
                                    try {
                                        const parsed = JSON.parse(currentJsonObject.trim());
                                        jsonlLines.push(JSON.stringify(parsed));
                                        currentJsonObject = '';
                                    } catch {
                                        console.warn('Skipping invalid JSON object:', currentJsonObject.trim());
                                        currentJsonObject = '';
                                    }
                                }
                            }
                        }
                    }
                }
                
                // Handle any remaining object
                if (currentJsonObject.trim()) {
                    try {
                        const parsed = JSON.parse(currentJsonObject.trim());
                        jsonlLines.push(JSON.stringify(parsed));
                    } catch {
                        console.warn('Skipping invalid JSON object:', currentJsonObject.trim());
                    }
                }
                
                const result = jsonlLines.join('\n');
                console.log('Multiple JSON objects parsing result:', result.substring(0, 200) + '...');
                return result;
            } catch {
                // If all else fails, return empty string to avoid corruption
                console.error('Failed to convert pretty content to JSONL');
                return '';
            }
        }
    }


    private convertJsonlToPrettyWithLineNumbers(rows: JsonRow[]): { content: string, lineMapping: number[] } {
        if (rows.length === 0) {
            return { content: '', lineMapping: [] };
        }
        
        const lineMapping: number[] = [];
        let content = '';
        
        rows.forEach((row, index) => {
            const prettyJson = JSON.stringify(row, null, 2);
            const lines = prettyJson.split('\n');
            
            // Only show line number for the first line of each JSON object
            const originalLineNumber = index + 1;
            lines.forEach((line, lineIndex) => {
                if (lineIndex === 0) {
                    // First line of JSON object - show original line number
                    lineMapping.push(originalLineNumber);
                } else {
                    // Other lines - show empty string (will be handled by Monaco Editor)
                    lineMapping.push(0);
                }
            });
            
            if (content) {
                content += '\n' + prettyJson;
            } else {
                content = prettyJson;
            }
        });
        
        return { content, lineMapping };
    }

    private async handleDocumentChange(rowIndex: number, newData: any, webviewPanel: vscode.WebviewPanel, document: vscode.TextDocument) {
        try {
            // Update the row data
            this.rows[rowIndex] = newData;

            // Update the document content
            const jsonlContent = this.rows.map(row => JSON.stringify(row)).join('\n');
            const edit = new vscode.WorkspaceEdit();
            edit.replace(
                document.uri,
                new vscode.Range(0, 0, document.lineCount, 0),
                jsonlContent
            );
            await vscode.workspace.applyEdit(edit);

            // Update the webview to reflect changes
            this.updateWebview(webviewPanel);
        } catch (error) {
            console.error('Error handling document change:', error);
            const errorMessage = error instanceof Error ? error.message : String(error);
            vscode.window.showErrorMessage('Failed to save changes: ' + errorMessage);
        }
    }

    private async handleDeleteRow(rowIndex: number, webviewPanel: vscode.WebviewPanel, document: vscode.TextDocument) {
        try {
            if (rowIndex < 0 || rowIndex >= this.rows.length) {
                vscode.window.showErrorMessage('Invalid row index');
                return;
            }

            // Ask for confirmation
            const confirm = await vscode.window.showWarningMessage(
                `Are you sure you want to delete row ${rowIndex + 1}?`,
                { modal: true },
                'Delete'
            );

            if (confirm !== 'Delete') {
                return;
            }

            // Set flag to prevent recursive updates
            this.isUpdating = true;

            // Remove the row from the arrays
            this.rows.splice(rowIndex, 1);

            // Also update parsedLines - need to rebuild from rows
            this.parsedLines = this.rows.map((row, index) => ({
                data: row,
                lineNumber: index + 1,
                rawLine: JSON.stringify(row)
            }));

            // Update filtered rows if search is active
            this.filterRows();

            // Update the raw content
            this.rawContent = this.rows.map(row => JSON.stringify(row)).join('\n');

            // Update the document content
            const edit = new vscode.WorkspaceEdit();
            edit.replace(
                document.uri,
                new vscode.Range(0, 0, document.lineCount, 0),
                this.rawContent
            );
            await vscode.workspace.applyEdit(edit);

            // Update the webview to reflect changes
            this.updateWebview(webviewPanel);

            vscode.window.showInformationMessage(`Row ${rowIndex + 1} deleted successfully`);
        } catch (error) {
            console.error('Error deleting row:', error);
            const errorMessage = error instanceof Error ? error.message : String(error);
            vscode.window.showErrorMessage('Failed to delete row: ' + errorMessage);
        } finally {
            setTimeout(() => {
                this.isUpdating = false;
            }, 100);
        }
    }

    private async handleInsertRow(rowIndex: number, position: 'above' | 'below', webviewPanel: vscode.WebviewPanel, document: vscode.TextDocument) {
        try {
            if (rowIndex < 0 || rowIndex >= this.rows.length) {
                console.error(`Invalid row index: ${rowIndex}, total rows: ${this.rows.length}`);
                vscode.window.showErrorMessage(`Invalid row index: ${rowIndex}. Please try again.`);
                return;
            }

            // Create a new row based on the structure of existing rows
            // Try to copy the structure of the clicked row with empty/null values
            const templateRow = this.rows[rowIndex];

            // If template row is undefined or null, create a basic empty object
            if (!templateRow) {
                console.error(`Template row at index ${rowIndex} is undefined`);
                vscode.window.showErrorMessage('Unable to create new row from template');
                return;
            }

            // Set flag to prevent recursive updates
            this.isUpdating = true;

            const newRow: JsonRow = this.createEmptyRow();

            // Insert the new row at the appropriate position
            const insertIndex = position === 'above' ? rowIndex : rowIndex + 1;
            this.rows.splice(insertIndex, 0, newRow);

            // Rebuild parsedLines from rows
            this.parsedLines = this.rows.map((row, index) => ({
                data: row,
                lineNumber: index + 1,
                rawLine: JSON.stringify(row)
            }));

            // Update filtered rows if search is active
            this.filterRows();

            // Update the raw content
            this.rawContent = this.rows.map(row => JSON.stringify(row)).join('\n');

            // Update the document content
            const edit = new vscode.WorkspaceEdit();
            edit.replace(
                document.uri,
                new vscode.Range(0, 0, document.lineCount, 0),
                this.rawContent
            );
            await vscode.workspace.applyEdit(edit);

            // Update the webview to reflect changes
            this.updateWebview(webviewPanel);

            vscode.window.showInformationMessage(`New row inserted ${position} row ${rowIndex + 1}`);
        } catch (error) {
            console.error('Error inserting row:', error);
            const errorMessage = error instanceof Error ? error.message : String(error);
            vscode.window.showErrorMessage('Failed to insert row: ' + errorMessage);
        } finally {
            setTimeout(() => {
                this.isUpdating = false;
            }, 100);
        }
    }

    private async handleCopyRow(rowIndex: number, webviewPanel: vscode.WebviewPanel) {
        try {
            if (rowIndex < 0 || rowIndex >= this.rows.length) {
                vscode.window.showErrorMessage('Invalid row index');
                return;
            }

            const rowData = this.rows[rowIndex];
            const jsonString = JSON.stringify(rowData, null, 2);
            
            await vscode.env.clipboard.writeText(jsonString);
            vscode.window.showInformationMessage(`Row ${rowIndex + 1} copied to clipboard`);
        } catch (error) {
            console.error('Error copying row:', error);
            const errorMessage = error instanceof Error ? error.message : String(error);
            vscode.window.showErrorMessage('Failed to copy row: ' + errorMessage);
        }
    }

    private async handleDuplicateRow(rowIndex: number, webviewPanel: vscode.WebviewPanel, document: vscode.TextDocument) {
        try {
            if (rowIndex < 0 || rowIndex >= this.rows.length) {
                vscode.window.showErrorMessage('Invalid row index');
                return;
            }

            // Set flag to prevent recursive updates
            this.isUpdating = true;

            // Deep clone the row to duplicate it
            const originalRow = this.rows[rowIndex];
            const duplicatedRow = JSON.parse(JSON.stringify(originalRow));

            // Insert the duplicated row right after the original
            this.rows.splice(rowIndex + 1, 0, duplicatedRow);

            // Rebuild parsedLines from rows
            this.parsedLines = this.rows.map((row, index) => ({
                data: row,
                lineNumber: index + 1,
                rawLine: JSON.stringify(row)
            }));

            // Update filtered rows if search is active
            this.filterRows();

            // Update the raw content
            this.rawContent = this.rows.map(row => JSON.stringify(row)).join('\n');

            // Update the document content
            const edit = new vscode.WorkspaceEdit();
            edit.replace(
                document.uri,
                new vscode.Range(0, 0, document.lineCount, 0),
                this.rawContent
            );
            await vscode.workspace.applyEdit(edit);

            // Update the webview to reflect changes
            this.updateWebview(webviewPanel);

            vscode.window.showInformationMessage(`Row ${rowIndex + 1} duplicated`);
        } catch (error) {
            console.error('Error duplicating row:', error);
            const errorMessage = error instanceof Error ? error.message : String(error);
            vscode.window.showErrorMessage('Failed to duplicate row: ' + errorMessage);
        } finally {
            setTimeout(() => {
                this.isUpdating = false;
            }, 100);
        }
    }

    private async handlePasteRow(rowIndex: number, position: 'above' | 'below', webviewPanel: vscode.WebviewPanel, document: vscode.TextDocument) {
        try {
            if (rowIndex < 0 || rowIndex >= this.rows.length) {
                vscode.window.showErrorMessage('Invalid row index');
                return;
            }

            // Get clipboard content
            const clipboardText = await vscode.env.clipboard.readText();
            
            // Try to parse as JSON
            let parsedData: any;
            try {
                parsedData = JSON.parse(clipboardText);
            } catch (parseError) {
                vscode.window.showErrorMessage('Clipboard does not contain valid JSON');
                return;
            }

            // Set flag to prevent recursive updates
            this.isUpdating = true;

            // Insert the pasted row at the appropriate position
            const insertIndex = position === 'above' ? rowIndex : rowIndex + 1;
            this.rows.splice(insertIndex, 0, parsedData);

            // Rebuild parsedLines from rows
            this.parsedLines = this.rows.map((row, index) => ({
                data: row,
                lineNumber: index + 1,
                rawLine: JSON.stringify(row)
            }));

            // Update filtered rows if search is active
            this.filterRows();

            // Update the raw content
            this.rawContent = this.rows.map(row => JSON.stringify(row)).join('\n');

            // Update the document content
            const edit = new vscode.WorkspaceEdit();
            edit.replace(
                document.uri,
                new vscode.Range(0, 0, document.lineCount, 0),
                this.rawContent
            );
            await vscode.workspace.applyEdit(edit);

            // Update the webview to reflect changes
            this.updateWebview(webviewPanel);

            vscode.window.showInformationMessage(`Row pasted ${position} row ${rowIndex + 1}`);
        } catch (error) {
            console.error('Error pasting row:', error);
            const errorMessage = error instanceof Error ? error.message : String(error);
            vscode.window.showErrorMessage('Failed to paste row: ' + errorMessage);
        } finally {
            setTimeout(() => {
                this.isUpdating = false;
            }, 100);
        }
    }

    private async handleValidateClipboard(webviewPanel: vscode.WebviewPanel) {
        try {
            const clipboardText = await vscode.env.clipboard.readText();
            let isValidJson = false;
            
            if (clipboardText) {
                try {
                    JSON.parse(clipboardText);
                    isValidJson = true;
                } catch (parseError) {
                    isValidJson = false;
                }
            }
            
            // Send validation result back to webview
            webviewPanel.webview.postMessage({
                type: 'clipboardValidationResult',
                isValidJson: isValidJson
            });
        } catch (error) {
            console.error('Error validating clipboard:', error);
            // Send false result on error
            webviewPanel.webview.postMessage({
                type: 'clipboardValidationResult',
                isValidJson: false
            });
        }
    }

    private createEmptyRow(): JsonRow {
        // Return an empty object - user can fill in values as needed
        return {};
    }

    private updateWebview(webviewPanel: vscode.WebviewPanel) {
        try {
            // Ensure data consistency before sending to webview
            if (!this.rows || !this.columns) {
                console.warn('updateWebview: rows or columns not initialized');
                return;
            }

            // Create a mapping of filtered rows to their actual indices
            const rowIndices = this.filteredRows.map(row => {
                const index = this.rows.indexOf(row);
                return index >= 0 ? index : this.filteredRows.indexOf(row);
            });

            webviewPanel.webview.postMessage({
                type: 'update',
                data: {
                    rows: this.filteredRows || [],
                    rowIndices: rowIndices, // Map filtered rows to actual indices
                    allRows: this.rows || [], // Send the full array for index mapping
                    columns: this.columns || [],
                    isIndexing: this.isIndexing,
                    searchTerm: this.searchTerm,
                    parsedLines: this.parsedLines || [],
                    rawContent: this.rawContent || '',
                    prettyContent: this.prettyContent || '',
                    prettyLineMapping: this.prettyLineMapping || [],
                    errorCount: this.errorCount,
                    loadingProgress: {
                        loadedLines: this.loadedLines,
                        totalLines: this.totalLines,
                        loadingChunks: this.loadingChunks,
                        progressPercent: this.totalLines > 0 ? Math.round((this.loadedLines / this.totalLines) * 100) : 100,
                        memoryOptimized: this.memoryOptimized,
                        displayedRows: this.rows.length
                    }
                }
            });
        } catch (error) {
            console.error('Error in updateWebview:', error);
        }
    }

    private getHtmlForWebview(webview: vscode.Webview): string {
        const gazelleIconUri = webview.asWebviewUri(
            vscode.Uri.joinPath(this.context.extensionUri, 'gazelle.svg')
        );

<<<<<<< HEAD
        return getHtmlTemplate(gazelleIconUri.toString(), styles, scripts);
    }
=======
        return `<!DOCTYPE html>
<html lang="en">
<head>
    <meta charset="UTF-8">
    <meta name="viewport" content="width=device-width, initial-scale=1.0">
    <title>JSONL Gazelle</title>
    <script src="https://cdn.jsdelivr.net/npm/monaco-editor@0.44.0/min/vs/loader.js"></script>
    <style>
        html, body {
            font-family: var(--vscode-font-family);
            font-size: var(--vscode-font-size);
            color: var(--vscode-foreground);
            background-color: var(--vscode-editor-background);
            margin: 0;
            padding: 0;
            height: 100%;
            overflow: hidden;
        }
        
        body {
            display: flex;
            flex-direction: column;
        }
        
        .main-content {
            flex: 1;
            display: flex;
            flex-direction: column;
            overflow: hidden;
        }
        
        .header {
            display: flex;
            align-items: center;
            padding: 10px;
            background-color: var(--vscode-editor-background);
            border-bottom: 1px solid var(--vscode-panel-border);
            gap: 10px;
        }
        
        .logo {
            width: 32px;
            height: 32px;
            margin-right: 10px;
        }
        
        .logo.loading {
            animation: spin 2s linear infinite;
        }
        
        .loading-state {
            display: flex;
            align-items: center;
            gap: 10px;
            flex: 1;
            justify-content: center;
            font-size: 14px;
            color: var(--vscode-descriptionForeground);
        }
        
        .loading-progress {
            font-size: 12px;
            color: var(--vscode-descriptionForeground);
        }
        
        .controls-hidden {
            display: none !important;
        }
        
        .search-container {
            display: flex;
            align-items: center;
            gap: 5px;
            flex: 1;
        }
        
        .search-input {
            flex: 1;
            padding: 5px 10px;
            border: 1px solid var(--vscode-input-border);
            background-color: var(--vscode-input-background);
            color: var(--vscode-input-foreground);
            border-radius: 3px;
        }
        
        .search-input:focus {
            outline: none;
            border-color: var(--vscode-focusBorder);
        }
        
        .search-icon {
            color: var(--vscode-foreground);
            display: flex;
            align-items: center;
        }
        
        .search-icon svg {
            width: 16px;
            height: 16px;
        }
        
        .replace-container {
            display: flex;
            align-items: center;
            gap: 5px;
        }
        
        .replace-toggle {
            padding: 5px 10px;
            background-color: var(--vscode-button-secondaryBackground);
            color: var(--vscode-button-secondaryForeground);
            border: 1px solid var(--vscode-button-border);
            border-radius: 3px;
            cursor: pointer;
            font-size: 12px;
        }
        
        .replace-toggle:hover {
            background-color: var(--vscode-button-secondaryHoverBackground);
        }
        
        .replace-input {
            padding: 5px 10px;
            border: 1px solid var(--vscode-input-border);
            background-color: var(--vscode-input-background);
            color: var(--vscode-input-foreground);
            border-radius: 3px;
            width: 200px;
            display: none;
        }
        
        .replace-input.expanded {
            display: block;
        }
        
        .checkbox-container {
            display: flex;
            align-items: center;
            gap: 5px;
            font-size: 12px;
        }
        
        .checkbox {
            accent-color: var(--vscode-checkbox-background);
        }
        
        .button {
            padding: 5px 10px;
            background-color: var(--vscode-button-background);
            color: var(--vscode-button-foreground);
            border: none;
            border-radius: 3px;
            cursor: pointer;
            display: flex;
            align-items: center;
            gap: 5px;
        }
        
        .button svg {
            width: 16px;
            height: 16px;
            flex-shrink: 0;
        }
        
        .button:hover {
            background-color: var(--vscode-button-hoverBackground);
        }
        
        .ai-container {
            display: flex;
            align-items: center;
            gap: 5px;
            margin-left: 10px;
        }
        
        .ai-input {
            padding: 5px 10px;
            border: 1px solid var(--vscode-input-border);
            background-color: var(--vscode-input-background);
            color: var(--vscode-input-foreground);
            border-radius: 3px;
            width: 300px;
        }
        
        .model-select {
            padding: 5px 10px;
            border: 1px solid var(--vscode-input-border);
            background-color: var(--vscode-input-background);
            color: var(--vscode-input-foreground);
            border-radius: 3px;
        }
        
        .table-container {
            flex: 1;
            overflow: auto;
            min-height: 0;
        }
        
        .view-container {
            height: 100%;
            overflow: visible;
        }
        
        .view-container.isolated {
            position: relative;
            z-index: 10;
        }
        
        #rawViewContainer {
            height: 100%;
            overflow: auto;
            font-family: var(--vscode-editor-font-family);
            font-size: 12px;
        }
        
        #jsonViewContainer {
            height: 100%;
            overflow: auto;
            font-family: var(--vscode-editor-font-family);
            font-size: 12px;
        }
        
        table {
            width: 100%;
            border-collapse: collapse;
            font-size: 12px;
            font-family: var(--vscode-editor-font-family);
        }
        
        th {
            background-color: var(--vscode-editor-background);
            color: var(--vscode-foreground);
            padding: 8px;
            text-align: left;
            border-bottom: 1px solid var(--vscode-panel-border);
            position: sticky;
            top: 0;
            z-index: 10;
            cursor: pointer;
            user-select: none;
            position: relative;
            min-width: 50px;
            white-space: nowrap;
            overflow: hidden;
            text-overflow: ellipsis;
        }
        
        .resize-handle {
            position: absolute;
            top: 0;
            right: 0;
            width: 4px;
            height: 100%;
            background-color: transparent;
            cursor: col-resize;
            z-index: 20;
        }
        
        .resize-handle:hover {
            background-color: var(--vscode-focusBorder);
        }
        
        .resizing {
            cursor: col-resize !important;
        }
        
        th:hover {
            background-color: var(--vscode-list-hoverBackground);
        }
>>>>>>> 253e52c6

    
    private async updateCell(rowIndex: number, columnPath: string, value: string, webviewPanel: vscode.WebviewPanel, document: vscode.TextDocument) {
        if (rowIndex < 0 || rowIndex >= this.rows.length) {
            console.error(`Invalid row index for updateCell: ${rowIndex}, total rows: ${this.rows.length}`);
            return;
        }

        try {
            // Try to parse as JSON first
            let parsedValue: any = value;
            if (value.trim() !== '') {
                try {
                    parsedValue = JSON.parse(value);
                } catch {
                    // If not valid JSON, treat as string
                    parsedValue = value;
                }
            } else {
                parsedValue = null;
            }

            // Update the row in the main array
            this.setNestedValue(this.rows[rowIndex], columnPath, parsedValue);

            // Rebuild parsedLines
            this.parsedLines = this.rows.map((row, index) => ({
                data: row,
                lineNumber: index + 1,
                rawLine: JSON.stringify(row)
            }));

            // Update filtered rows
            this.filterRows();

            // Update raw content
            this.rawContent = this.rows.map(row => JSON.stringify(row)).join('\n');

            // Debounce the save operation
            if (this.pendingSaveTimeout) {
                clearTimeout(this.pendingSaveTimeout);
            }

            this.pendingSaveTimeout = setTimeout(async () => {
                try {
                    this.isUpdating = true;

<<<<<<< HEAD
=======
        .row-context-menu-separator {
            height: 1px;
            background-color: var(--vscode-menu-separatorBackground);
            margin: 5px 0;
        }
        
        .settings-button {
            margin-left: auto;
        }
        
        .export-container {
            position: relative;
            display: inline-block;
        }
        
        .export-dropdown {
            position: absolute;
            top: 100%;
            right: 0;
            background-color: var(--vscode-menu-background);
            border: 1px solid var(--vscode-menu-border);
            border-radius: 3px;
            padding: 5px 0;
            z-index: 1000;
            min-width: 120px;
        }
        
        .export-dropdown-item {
            padding: 8px 15px;
            cursor: pointer;
            color: var(--vscode-menu-foreground);
            font-size: 12px;
        }
        
        .export-dropdown-item:hover {
            background-color: var(--vscode-menu-selectionBackground);
        }
        
        
        
        .view-controls {
            display: flex;
            align-items: center;
            gap: 10px;
            margin-bottom: 10px;
            padding: 10px;
            background-color: var(--vscode-editor-background);
            border-bottom: 1px solid var(--vscode-panel-border);
            flex-shrink: 0;
        }
        
        .segmented-control {
            display: flex;
            background-color: var(--vscode-button-secondaryBackground);
            border-radius: 5px;
            overflow: hidden;
        }
        
        .segmented-control button {
            background: none;
            border: none;
            padding: 8px 16px;
            color: var(--vscode-button-secondaryForeground);
            cursor: pointer;
            transition: background-color 0.2s;
            display: flex;
            align-items: center;
            gap: 5px;
        }
        
        .segmented-control button svg {
            width: 16px;
            height: 16px;
            flex-shrink: 0;
        }
        
        .segmented-control button.active {
            background-color: var(--vscode-button-background);
            color: var(--vscode-button-foreground);
        }
        
        .segmented-control button:hover:not(.active) {
            background-color: var(--vscode-button-secondaryHoverBackground);
        }
        
        .error-count {
            background-color: var(--vscode-errorForeground);
            color: var(--vscode-editor-background);
            border-radius: 50%;
            width: 20px;
            height: 20px;
            display: flex;
            align-items: center;
            justify-content: center;
            font-size: 12px;
            font-weight: bold;
            margin-left: 10px;
        }
        
        .raw-view {
            height: 100%;
            font-family: var(--vscode-editor-font-family);
            font-size: var(--vscode-editor-font-size);
            line-height: 1.4;
            overflow: auto;
            background-color: var(--vscode-editor-background);
            padding: 0;
        }
        
        
        .raw-content {
            font-family: var(--vscode-editor-font-family);
            font-size: var(--vscode-editor-font-size);
            line-height: 1.4;
            background-color: var(--vscode-editor-background);
            color: var(--vscode-editor-foreground);
            padding: 10px;
            white-space: pre;
            tab-size: 4;
            min-height: 100%;
        }
        
        .raw-line {
            display: flex;
            margin-bottom: 2px;
        }
        
        .raw-line-number {
            color: var(--vscode-editorLineNumber-foreground);
            user-select: none;
            width: 50px;
            text-align: right;
            margin-right: 15px;
            flex-shrink: 0;
        }
        
        .raw-line-content {
            flex: 1;
            white-space: pre;
        }
        
        .raw-line.error {
            background-color: var(--vscode-inputValidation-errorBackground);
            color: var(--vscode-inputValidation-errorForeground);
        }
        
        .expandable-cell {
            cursor: pointer;
            position: relative;
        }
        
        .expandable-cell:hover {
            background-color: var(--vscode-list-hoverBackground);
        }
        
        .expand-icon {
            margin-left: 5px;
            font-size: 10px;
            opacity: 1;
            display: flex;
            align-items: center;
            color: var(--vscode-foreground);
        }
        
        .expand-icon svg {
            width: 12px;
            height: 12px;
            stroke: var(--vscode-foreground);
            opacity: 0.8;
        }
        
        .expand-button {
            background: none;
            border: none;
            color: var(--vscode-foreground);
            cursor: pointer;
            font-size: 12px;
            padding: 2px 4px;
            margin-left: 4px;
            border-radius: 2px;
            display: inline-block;
            vertical-align: middle;
            flex-shrink: 0;
        }
        
        .expand-button svg {
            width: 12px;
            height: 12px;
            stroke: var(--vscode-foreground);
            opacity: 1;
        }
        
        .expand-button:hover {
            background-color: var(--vscode-button-hoverBackground);
        }
        
        .expand-button:not(:hover) {
            opacity: 1;
        }
        
        .collapse-button {
            background: none;
            border: none;
            color: var(--vscode-foreground);
            cursor: pointer;
            font-size: 12px;
            padding: 2px 4px;
            margin-right: 4px;
            border-radius: 2px;
            display: inline-block;
            vertical-align: middle;
            flex-shrink: 0;
        }
        
        .collapse-button svg {
            width: 12px;
            height: 12px;
            stroke: var(--vscode-foreground);
            opacity: 1;
        }
        
        .collapse-button:hover {
            background-color: var(--vscode-button-hoverBackground);
        }
        
        .collapse-button:not(:hover) {
            opacity: 1;
        }
        
        .expanded-column {
            background-color: var(--vscode-textBlockQuote-background);
            border-left: 3px solid var(--vscode-textBlockQuote-border);
        }
        
        .expanded-column-header {
            background-color: var(--vscode-textBlockQuote-background);
            color: var(--vscode-textBlockQuote-foreground);
            font-weight: bold;
        }
        
        .subcolumn-header {
            background-color: var(--vscode-textBlockQuote-background);
            color: var(--vscode-textBlockQuote-foreground);
            font-weight: normal;
            font-style: italic;
        }
        
        .expanded-content {
            position: absolute;
            top: 100%;
            left: 0;
            background-color: var(--vscode-editor-background);
            border: 1px solid var(--vscode-panel-border);
            border-radius: 3px;
            box-shadow: 0 4px 8px rgba(0, 0, 0, 0.2);
            z-index: 1000;
            max-width: 400px;
            max-height: 300px;
            overflow: auto;
            padding: 10px;
        }
        
        .json-view {
            font-family: 'Courier New', monospace;
            font-size: 12px;
            line-height: 1.4;
            overflow: auto;
            background-color: var(--vscode-editor-background);
            padding: 10px;
            width: 100%;
            box-sizing: border-box;
            overflow-x: auto;
            overflow-y: auto;
        }
        
        .json-line {
            display: flex;
            margin-bottom: 2px;
            width: 100%;
            min-width: 0;
            overflow: visible;
        }
        
        .line-number {
            color: var(--vscode-editorLineNumber-foreground);
            user-select: none;
            width: 50px;
            text-align: right;
            margin-right: 15px;
            flex-shrink: 0;
        }
        
        .json-content {
            flex: 1;
            white-space: pre;
        }
        
        .json-content-editable {
            flex: 1;
            font-family: 'Courier New', monospace;
            font-size: 12px;
            line-height: 1.4;
            background-color: var(--vscode-editor-background);
            color: var(--vscode-editor-foreground);
            border: 1px solid transparent;
            border-radius: 3px;
            padding: 4px 8px;
            resize: none;
            outline: none;
            width: 100%;
            min-width: 300px;
            white-space: pre-wrap;
            word-wrap: break-word;
            overflow-wrap: break-word;
            overflow: hidden;
            box-sizing: border-box;
            height: auto;
        }
        
        .json-content-editable:focus {
            border-color: var(--vscode-focusBorder);
            box-shadow: 0 0 0 1px var(--vscode-focusBorder);
        }
        
        .json-content-editable.json-error {
            border-color: var(--vscode-inputValidation-errorBorder);
            background-color: var(--vscode-inputValidation-errorBackground);
        }
        
        .json-content-editable.json-valid {
            border-color: var(--vscode-inputValidation-infoBorder);
        }
        
        .search-highlight {
            background-color: var(--vscode-editor-findMatchBackground);
            color: var(--vscode-editor-findMatchForeground);
            padding: 1px 2px;
            border-radius: 2px;
        }
        
        .table-highlight {
            background-color: var(--vscode-editor-findMatchBackground);
            color: var(--vscode-editor-findMatchForeground);
        }
        
        /* Column Manager Button */
        .column-manager-btn {
            background-color: var(--vscode-button-background);
            color: var(--vscode-button-foreground);
            border: none;
            padding: 8px 16px;
            border-radius: 5px;
            cursor: pointer;
            display: flex;
            align-items: center;
            gap: 6px;
            font-size: 13px;
        }
        
        .column-manager-btn:first-of-type {
            margin-left: auto;
        }
        
        .column-manager-btn:hover {
            background-color: var(--vscode-button-hoverBackground);
        }
        
        .column-manager-btn svg {
            flex-shrink: 0;
        }
        
        /* Wrap Text Control */
        .wrap-text-control {
            display: flex;
            align-items: center;
            gap: 8px;
            cursor: pointer;
            padding: 8px 12px;
            border-radius: 5px;
            font-size: 13px;
            user-select: none;
            transition: background-color 0.2s;
        }
        
        .wrap-text-control:hover {
            background-color: var(--vscode-list-hoverBackground);
        }
        
        .wrap-text-control input[type="checkbox"] {
            cursor: pointer;
            width: 16px;
            height: 16px;
        }
        
        .wrap-text-control span {
            color: var(--vscode-foreground);
        }
        
        /* Column Manager Modal */
        .column-manager-modal {
            display: none;
            position: fixed;
            top: 0;
            left: 0;
            right: 0;
            bottom: 0;
            background-color: rgba(0, 0, 0, 0.5);
            z-index: 10000;
            align-items: center;
            justify-content: center;
        }
        
        .column-manager-modal.show {
            display: flex;
        }
        
        .modal-content {
            background-color: var(--vscode-editor-background);
            border: 1px solid var(--vscode-panel-border);
            border-radius: 6px;
            width: 400px;
            max-height: 80vh;
            display: flex;
            flex-direction: column;
            box-shadow: 0 4px 12px rgba(0, 0, 0, 0.3);
        }
        
        .add-column-modal {
            width: 450px;
        }

        .ai-column-modal {
            width: 580px;
            max-width: 90vw;
        }

        .settings-modal {
            width: 500px;
            max-width: 90vw;
        }

        .ai-prompt-textarea {
            width: 100%;
            min-height: 180px;
            padding: 8px 12px;
            font-size: 13px;
            background-color: var(--vscode-input-background);
            color: var(--vscode-input-foreground);
            border: 1px solid var(--vscode-input-border);
            border-radius: 4px;
            outline: none;
            font-family: 'Consolas', 'Monaco', 'Courier New', monospace;
            resize: vertical;
            line-height: 1.5;
            box-sizing: border-box;
        }

        .ai-prompt-textarea:focus {
            border-color: var(--vscode-focusBorder);
        }

        .ai-prompt-textarea::placeholder {
            color: var(--vscode-input-placeholderForeground);
            opacity: 0.6;
        }

        .modal-header {
            display: flex;
            align-items: center;
            justify-content: space-between;
            padding: 16px;
            border-bottom: 1px solid var(--vscode-panel-border);
        }
        
        .modal-header h3 {
            margin: 0;
            font-size: 16px;
            font-weight: 600;
        }
        
        .modal-header-buttons {
            display: flex;
            align-items: center;
            gap: 8px;
        }
        
        .modal-info-btn {
            background: none;
            border: none;
            color: var(--vscode-textLink-foreground);
            cursor: pointer;
            font-size: 16px;
            font-weight: bold;
            padding: 4px 8px;
            border-radius: 4px;
            transition: background-color 0.2s;
        }
        
        .modal-info-btn:hover {
            background-color: var(--vscode-button-hoverBackground);
        }
        
        .label-with-info {
            display: flex;
            align-items: center;
            gap: 8px;
            margin-top: 16px;
            margin-bottom: 8px;
        }
        
        .ai-info-panel code {
            background-color: var(--vscode-textCodeBlock-background);
            color: var(--vscode-textPreformat-foreground);
            padding: 2px 4px;
            border-radius: 3px;
            font-family: var(--vscode-editor-font-family);
            font-size: 11px;
        }
        
        .modal-close {
            background: none;
            border: none;
            color: var(--vscode-foreground);
            font-size: 24px;
            cursor: pointer;
            padding: 0;
            width: 24px;
            height: 24px;
            display: flex;
            align-items: center;
            justify-content: center;
            opacity: 0.7;
        }
        
        .modal-close:hover {
            opacity: 1;
        }
        
        .modal-body {
            padding: 16px;
            overflow-y: auto;
            overflow-x: hidden;
            flex: 1;
            box-sizing: border-box;
        }

        .modal-body * {
            box-sizing: border-box;
        }
        
        .modal-hint {
            padding: 12px;
            background-color: var(--vscode-textBlockQuote-background);
            border-left: 3px solid var(--vscode-focusBorder);
            border-radius: 4px;
            margin-bottom: 16px;
            font-size: 13px;
            color: var(--vscode-foreground);
            opacity: 0.9;
        }
        
        .column-list {
            display: flex;
            flex-direction: column;
            gap: 8px;
        }
        
        .column-item {
            display: flex;
            align-items: center;
            gap: 10px;
            padding: 10px;
            background-color: var(--vscode-list-inactiveSelectionBackground);
            border-radius: 4px;
            cursor: grab;
            border: 1px solid transparent;
        }
        
        .column-item:hover {
            background-color: var(--vscode-list-hoverBackground);
        }
        
        .column-item.dragging {
            opacity: 0.5;
            cursor: grabbing;
        }
        
        .column-item.drag-over {
            border-top: 2px solid var(--vscode-focusBorder);
        }
        
        .column-drag-handle {
            cursor: grab;
            color: var(--vscode-foreground);
            opacity: 0.5;
            display: flex;
            align-items: center;
        }
        
        .column-item:active .column-drag-handle {
            cursor: grabbing;
        }
        
        .column-checkbox {
            margin: 0;
            cursor: pointer;
        }
        
        .column-name {
            flex: 1;
            font-size: 13px;
            overflow: hidden;
            text-overflow: ellipsis;
            white-space: nowrap;
        }
        
        /* Drag and Drop for Table Headers */
        th.dragging-header {
            opacity: 0.5;
        }
        
        th.drag-over-header {
            border-left: 3px solid var(--vscode-focusBorder);
        }
        
        th {
            cursor: grab;
        }
        
        th:active {
            cursor: grabbing;
        }
        
        /* Text Wrapping */
        #dataTable.text-wrap td {
            white-space: pre-wrap;
            word-wrap: break-word;
            word-break: break-word;
            overflow-wrap: break-word;
            vertical-align: top;
        }
        
        #dataTable:not(.text-wrap) td {
            white-space: nowrap;
            overflow: hidden;
            text-overflow: ellipsis;
        }
        
        /* Add Column Modal Styles */
        .column-name-input {
            width: 100%;
            padding: 8px 12px;
            font-size: 13px;
            background-color: var(--vscode-input-background);
            color: var(--vscode-input-foreground);
            border: 1px solid var(--vscode-input-border);
            border-radius: 4px;
            outline: none;
            font-family: var(--vscode-font-family);
            margin-bottom: 16px;
            box-sizing: border-box;
        }
        
        .column-name-input:focus {
            border-color: var(--vscode-focusBorder);
        }
        
        .modal-actions {
            display: flex;
            gap: 10px;
            justify-content: flex-end;
            margin-top: 8px;
        }
        
        .modal-button {
            padding: 8px 16px;
            border: none;
            border-radius: 4px;
            font-size: 13px;
            cursor: pointer;
            font-family: var(--vscode-font-family);
        }
        
        .modal-button-primary {
            background-color: var(--vscode-button-background);
            color: var(--vscode-button-foreground);
        }
        
        .modal-button-primary:hover {
            background-color: var(--vscode-button-hoverBackground);
        }
        
        .modal-button-secondary {
            background-color: var(--vscode-button-secondaryBackground);
            color: var(--vscode-button-secondaryForeground);
        }
        
        .modal-button-secondary:hover {
            background-color: var(--vscode-button-secondaryHoverBackground);
        }
        
    </style>
</head>
<body>
    <div class="header">
        <img src="${gazelleIconUri}" class="logo" alt="JSONL Gazelle" id="logo" title="JSONL Gazelle" style="cursor: pointer;">
        <div class="loading-state" id="loadingState" style="display: none;">
            <div>Loading large file...</div>
            <div class="loading-progress" id="loadingProgress"></div>
        </div>
        <div class="search-container" id="searchContainer">
            <span class="search-icon"><svg width="16" height="16" viewBox="0 0 24 24" fill="none" stroke="currentColor" stroke-width="2" stroke-linecap="round" stroke-linejoin="round"><circle cx="11" cy="11" r="8"></circle><path d="m21 21-4.35-4.35"></path></svg></span>
            <input type="text" class="search-input" id="searchInput" placeholder="Find...">
        </div>
    </div>
    
    <div class="main-content">
        <div class="view-controls">
            <div class="segmented-control">
                <button class="active" data-view="table"><svg width="16" height="16" viewBox="0 0 24 24" fill="none" stroke="currentColor" stroke-width="2" stroke-linecap="round" stroke-linejoin="round"><rect x="3" y="3" width="18" height="18" rx="2" ry="2"></rect><line x1="9" y1="3" x2="9" y2="21"></line><line x1="15" y1="3" x2="15" y2="21"></line><line x1="3" y1="9" x2="21" y2="9"></line><line x1="3" y1="15" x2="21" y2="15"></line></svg> Table</button>
                <button data-view="json"><svg width="16" height="16" viewBox="0 0 24 24" fill="none" stroke="currentColor" stroke-width="2" stroke-linecap="round" stroke-linejoin="round"><line x1="4" y1="6" x2="20" y2="6"></line><line x1="8" y1="10" x2="20" y2="10"></line><line x1="12" y1="14" x2="20" y2="14"></line><line x1="8" y1="18" x2="20" y2="18"></line></svg> Pretty Print</button>
                <button data-view="raw"><svg width="16" height="16" viewBox="0 0 24 24" fill="none" stroke="currentColor" stroke-width="2" stroke-linecap="round" stroke-linejoin="round"><path d="M12 20h9"></path><path d="M16.5 3.5a2.121 2.121 0 0 1 3 3L7 19l-4 1 1-4L16.5 3.5z"></path></svg> Raw</button>
                <div class="error-count" id="errorCount" style="display: none;"></div>
            </div>
            <button class="column-manager-btn" id="columnManagerBtn" title="Show/hide columns and reorder them">
                <svg width="16" height="16" viewBox="0 0 24 24" fill="none" stroke="currentColor" stroke-width="2" stroke-linecap="round" stroke-linejoin="round"><path d="M12 3h7a2 2 0 0 1 2 2v14a2 2 0 0 1-2 2h-7m0-18H5a2 2 0 0 0-2 2v14a2 2 0 0 0 2 2h7m0-18v18"></path></svg>
                Columns
            </button>
            <button class="column-manager-btn" id="settingsBtn" title="AI Settings">
                <svg width="16" height="16" viewBox="0 0 24 24" fill="none" stroke="currentColor" stroke-width="2" stroke-linecap="round" stroke-linejoin="round"><circle cx="12" cy="12" r="3"></circle><path d="M19.4 15a1.65 1.65 0 0 0 .33 1.82l.06.06a2 2 0 0 1 0 2.83 2 2 0 0 1-2.83 0l-.06-.06a1.65 1.65 0 0 0-1.82-.33 1.65 1.65 0 0 0-1 1.51V21a2 2 0 0 1-2 2 2 2 0 0 1-2-2v-.09A1.65 1.65 0 0 0 9 19.4a1.65 1.65 0 0 0-1.82.33l-.06.06a2 2 0 0 1-2.83 0 2 2 0 0 1 0-2.83l.06-.06a1.65 1.65 0 0 0 .33-1.82 1.65 1.65 0 0 0-1.51-1H3a2 2 0 0 1-2-2 2 2 0 0 1 2-2h.09A1.65 1.65 0 0 0 4.6 9a1.65 1.65 0 0 0-.33-1.82l-.06-.06a2 2 0 0 1 0-2.83 2 2 0 0 1 2.83 0l.06.06a1.65 1.65 0 0 0 1.82.33H9a1.65 1.65 0 0 0 1 1.51V3a2 2 0 0 1 2-2 2 2 0 0 1 2 2v.09a1.65 1.65 0 0 0 1 1.51 1.65 1.65 0 0 0 1.82-.33l.06-.06a2 2 0 0 1 2.83 0 2 2 0 0 1 0 2.83l-.06.06a1.65 1.65 0 0 0-.33 1.82V9a1.65 1.65 0 0 0 1.51 1H21a2 2 0 0 1 2 2 2 2 0 0 1-2 2h-.09a1.65 1.65 0 0 0-1.51 1z"></path></svg>
            </button>
            <label class="wrap-text-control" title="Wrap text in table cells">
                <input type="checkbox" id="wrapTextCheckbox">
                <span>Wrap Text</span>
            </label>
        </div>
        
        <div class="table-container" id="tableContainer">
            <div class="indexing" id="indexingDiv">
                <img src="${gazelleIconUri}" class="indexing-icon" alt="Indexing...">
                <div>Indexing JSONL file...</div>
            </div>
            <!-- Table View Container -->
            <div class="view-container" id="tableViewContainer">
                <table id="dataTable" style="display: none;">
                    <colgroup id="tableColgroup"></colgroup>
                    <thead id="tableHead"></thead>
                    <tbody id="tableBody"></tbody>
                </table>
            </div>
            
            <!-- Pretty Print View Container -->
            <div class="view-container" id="jsonViewContainer" style="display: none;">
                <div id="prettyEditor" style="height: 100%; width: 100%;"></div>
            </div>
            
            <!-- Raw View Container -->
            <div class="view-container" id="rawViewContainer" style="display: none;">
                <div class="raw-view" id="rawView">
                    <div id="rawEditor" style="height: 100%; width: 100%;"></div>
                </div>
            </div>
        </div>
    </div>
    
    <div class="context-menu" id="contextMenu">
        <div class="context-menu-item" data-action="hideColumn">
            <svg width="14" height="14" viewBox="0 0 24 24" fill="none" stroke="currentColor" stroke-width="2" stroke-linecap="round" stroke-linejoin="round"><path d="M17.94 17.94A10.07 10.07 0 0 1 12 20c-7 0-11-8-11-8a18.45 18.45 0 0 1 5.06-5.94M9.9 4.24A9.12 9.12 0 0 1 12 4c7 0 11 8 11 8a18.5 18.5 0 0 1-2.16 3.19m-6.72-1.07a3 3 0 1 1-4.24-4.24"></path><line x1="1" y1="1" x2="23" y2="23"></line></svg>
            Hide Column
        </div>
        <div class="context-menu-separator"></div>
        <div class="context-menu-item" data-action="insertBefore">
            <svg width="14" height="14" viewBox="0 0 24 24" fill="none" stroke="currentColor" stroke-width="2" stroke-linecap="round" stroke-linejoin="round"><line x1="12" y1="5" x2="12" y2="19"></line><line x1="5" y1="12" x2="19" y2="12"></line></svg>
            Insert Column Before
        </div>
        <div class="context-menu-item" data-action="insertAfter">
            <svg width="14" height="14" viewBox="0 0 24 24" fill="none" stroke="currentColor" stroke-width="2" stroke-linecap="round" stroke-linejoin="round"><line x1="12" y1="5" x2="12" y2="19"></line><line x1="5" y1="12" x2="19" y2="12"></line></svg>
            Insert Column After
        </div>
        <div class="context-menu-separator"></div>
        <div class="context-menu-item" data-action="insertAIColumnBefore">
            <svg width="14" height="14" viewBox="0 0 24 24" fill="none" stroke="currentColor" stroke-width="2" stroke-linecap="round" stroke-linejoin="round"><line x1="12" y1="5" x2="12" y2="19"></line><line x1="5" y1="12" x2="19" y2="12"></line></svg>
            Insert Column with AI Before
        </div>
        <div class="context-menu-item" data-action="insertAIColumnAfter">
            <svg width="14" height="14" viewBox="0 0 24 24" fill="none" stroke="currentColor" stroke-width="2" stroke-linecap="round" stroke-linejoin="round"><line x1="12" y1="5" x2="12" y2="19"></line><line x1="5" y1="12" x2="19" y2="12"></line></svg>
            Insert Column with AI After
        </div>
        <div class="context-menu-separator"></div>
        <div class="context-menu-item" data-action="unstringify" id="unstringifyMenuItem" style="display: none;">
            <svg width="14" height="14" viewBox="0 0 24 24" fill="none" stroke="currentColor" stroke-width="2" stroke-linecap="round" stroke-linejoin="round"><path d="M8 3H7a2 2 0 0 0-2 2v5a2 2 0 0 1-2 2 2 2 0 0 1 2 2v5c0 1.1.9 2 2 2h1"/><path d="M16 21h1a2 2 0 0 0 2-2v-5c0-1.1.9-2 2-2a2 2 0 0 1-2-2V5a2 2 0 0 0-2-2h-1"/></svg>
            Unstringify JSON in Column
        </div>
        <div class="context-menu-item" data-action="remove" style="color: var(--vscode-errorForeground);">
            <svg width="14" height="14" viewBox="0 0 24 24" fill="none" stroke="currentColor" stroke-width="2" stroke-linecap="round" stroke-linejoin="round"><polyline points="3 6 5 6 21 6"></polyline><path d="M19 6v14a2 2 0 0 1-2 2H7a2 2 0 0 1-2-2V6m3 0V4a2 2 0 0 1 2-2h4a2 2 0 0 1 2 2v2"></path></svg>
            Delete Column
        </div>
    </div>

    <div class="row-context-menu" id="rowContextMenu">
        <div class="row-context-menu-item" data-action="copyRow">
            <svg width="14" height="14" viewBox="0 0 24 24" fill="none" stroke="currentColor" stroke-width="2" stroke-linecap="round" stroke-linejoin="round"><rect x="9" y="9" width="13" height="13" rx="2" ry="2"></rect><path d="M5 15H4a2 2 0 0 1-2-2V4a2 2 0 0 1 2-2h9a2 2 0 0 1 2 2v1"></path></svg>
            Copy
        </div>
        <div class="row-context-menu-separator"></div>
        <div class="row-context-menu-item" data-action="insertAbove">
            <svg width="14" height="14" viewBox="0 0 24 24" fill="none" stroke="currentColor" stroke-width="2" stroke-linecap="round" stroke-linejoin="round"><line x1="12" y1="5" x2="12" y2="19"></line><line x1="5" y1="12" x2="19" y2="12"></line></svg>
            Insert Above
        </div>
        <div class="row-context-menu-item" data-action="insertBelow">
            <svg width="14" height="14" viewBox="0 0 24 24" fill="none" stroke="currentColor" stroke-width="2" stroke-linecap="round" stroke-linejoin="round"><line x1="12" y1="5" x2="12" y2="19"></line><line x1="5" y1="12" x2="19" y2="12"></line></svg>
            Insert Below
        </div>
        <div class="row-context-menu-item" data-action="duplicateRow">
            <svg width="14" height="14" viewBox="0 0 24 24" fill="none" stroke="currentColor" stroke-width="2" stroke-linecap="round" stroke-linejoin="round"><rect x="9" y="9" width="13" height="13" rx="2" ry="2"></rect><path d="M5 15H4a2 2 0 0 1-2-2V4a2 2 0 0 1 2-2h9a2 2 0 0 1 2 2v1"></path><path d="M9 9h6v6"></path></svg>
            Duplicate
        </div>
        <div class="row-context-menu-separator"></div>
        <div class="row-context-menu-item" data-action="insertAIRows">
            <svg width="14" height="14" viewBox="0 0 24 24" fill="none" stroke="currentColor" stroke-width="2" stroke-linecap="round" stroke-linejoin="round"><circle cx="12" cy="12" r="10"></circle><path d="M9.09 9a3 3 0 0 1 5.83 1c0 2-3 3-3 3"></path><line x1="12" y1="17" x2="12.01" y2="17"></line></svg>
            Insert Rows with AI
        </div>
        <div class="row-context-menu-separator"></div>
        <div class="row-context-menu-item" data-action="pasteAbove" id="pasteAboveMenuItem">
            <svg width="14" height="14" viewBox="0 0 24 24" fill="none" stroke="currentColor" stroke-width="2" stroke-linecap="round" stroke-linejoin="round"><rect x="8" y="2" width="8" height="4" rx="1" ry="1"></rect><path d="M16 4h2a2 2 0 0 1 2 2v14a2 2 0 0 1-2 2H6a2 2 0 0 1-2-2V6a2 2 0 0 1 2-2h2"></path></svg>
            Paste Above
        </div>
        <div class="row-context-menu-item" data-action="pasteBelow" id="pasteBelowMenuItem">
            <svg width="14" height="14" viewBox="0 0 24 24" fill="none" stroke="currentColor" stroke-width="2" stroke-linecap="round" stroke-linejoin="round"><rect x="8" y="2" width="8" height="4" rx="1" ry="1"></rect><path d="M16 4h2a2 2 0 0 1 2 2v14a2 2 0 0 1-2 2H6a2 2 0 0 1-2-2V6a2 2 0 0 1 2-2h2"></path></svg>
            Paste Below
        </div>
        <div class="row-context-menu-separator"></div>
        <div class="row-context-menu-item" data-action="deleteRow" style="color: var(--vscode-errorForeground);">
            <svg width="14" height="14" viewBox="0 0 24 24" fill="none" stroke="currentColor" stroke-width="2" stroke-linecap="round" stroke-linejoin="round"><polyline points="3 6 5 6 21 6"></polyline><path d="M19 6v14a2 2 0 0 1-2 2H7a2 2 0 0 1-2-2V6m3 0V4a2 2 0 0 1 2-2h4a2 2 0 0 1 2 2v2"></path></svg>
            Delete
        </div>
    </div>

    <div class="column-manager-modal" id="columnManagerModal">
        <div class="modal-content">
            <div class="modal-header">
                <h3>Manage Columns</h3>
                <button class="modal-close" id="modalCloseBtn">&times;</button>
            </div>
            <div class="modal-body">
                <div class="modal-hint">
                    💡 Check/uncheck to show/hide columns. Drag items to reorder.
                </div>
                <div class="column-list" id="columnList"></div>
            </div>
        </div>
    </div>

    <div class="column-manager-modal" id="addColumnModal">
        <div class="modal-content add-column-modal">
            <div class="modal-header">
                <h3>Add New Column</h3>
                <button class="modal-close" id="addColumnCloseBtn">&times;</button>
            </div>
            <div class="modal-body">
                <label for="newColumnName" style="display: block; margin-bottom: 8px; font-weight: 500;">Column Name:</label>
                <input type="text" id="newColumnName" class="column-name-input" placeholder="e.g., status, total, category" />
                <div class="modal-actions">
                    <button class="modal-button modal-button-primary" id="addColumnConfirmBtn">Add Column</button>
                    <button class="modal-button modal-button-secondary" id="addColumnCancelBtn">Cancel</button>
                </div>
            </div>
        </div>
    </div>

    <div class="column-manager-modal" id="aiColumnModal">
        <div class="modal-content ai-column-modal">
            <div class="modal-header">
                <h3>Insert Column with AI</h3>
                <button class="modal-close" id="aiColumnCloseBtn">&times;</button>
            </div>
            <div class="modal-body">
                <label for="aiColumnName" style="display: block; margin-bottom: 8px; font-weight: 500;">Column Name:</label>
                <input type="text" id="aiColumnName" class="column-name-input" placeholder="e.g., summary, category, score" />

                <div class="label-with-info">
                    <label for="aiPrompt" style="display: inline-block; margin-top: 16px; margin-bottom: 8px; font-weight: 500;">AI Prompt Template:</label>
                    <button class="modal-info-btn" id="aiColumnInfoBtn">ℹ</button>
                </div>
                <textarea id="aiPrompt" class="ai-prompt-textarea" rows="10" placeholder="Example: Categorize this item: {{row.name}} with price {{row.price}}

Available variables:
- {{row}} - entire row as JSON
- {{row.fieldname}} - specific field value
- {{row.fieldname[0]}} - array element
- {{row_number}} - current row number
- {{rows_before}} - number of rows before this one
- {{rows_after}} - number of rows after this one"></textarea>

                <div class="ai-info-panel" id="aiInfoPanel" style="display: none; margin-top: 12px; padding: 12px; background: rgba(255, 255, 255, 0.05); border-radius: 6px; font-size: 12px; color: #888;">
                    <strong>Example:</strong> Categorize this item: {{row.name}} with price {{row.price}}<br><br>
                    <strong>Available variables:</strong><br>
                    • <code>{{row}}</code> - entire row as JSON<br>
                    • <code>{{row.fieldname}}</code> - specific field value<br>
                    • <code>{{row.fieldname[0]}}</code> - array element<br>
                    • <code>{{row_number}}</code> - current row number<br>
                    • <code>{{rows_before}}</code> - number of rows before this one<br>
                    • <code>{{rows_after}}</code> - number of rows after this one
                </div>


                <div class="modal-actions" style="margin-top: 16px;">
                    <button class="modal-button modal-button-primary" id="aiColumnConfirmBtn">Generate Column</button>
                    <button class="modal-button modal-button-secondary" id="aiColumnCancelBtn">Cancel</button>
                </div>
            </div>
        </div>
    </div>

    <div class="column-manager-modal" id="settingsModal">
        <div class="modal-content settings-modal">
            <div class="modal-header">
                <h3>AI Settings</h3>
                <button class="modal-close" id="settingsCloseBtn">&times;</button>
            </div>
            <div class="modal-body">
                <div id="openaiSettings">
                    <label for="openaiKey" style="display: block; margin-bottom: 8px; font-weight: 500;">OpenAI API Key:</label>
                    <input type="text" id="openaiKey" class="column-name-input" placeholder="sk-..." />

                    <label for="openaiModel" style="display: block; margin-bottom: 8px; font-weight: 500;">Model:</label>
                    <select id="openaiModel" class="settings-select" style="width: 100%; padding: 8px 12px; font-size: 13px; background-color: var(--vscode-input-background); color: var(--vscode-input-foreground); border: 1px solid var(--vscode-input-border); border-radius: 4px; outline: none; margin-bottom: 16px; box-sizing: border-box;">
                        <option value="gpt-4.1-nano">gpt-4.1-nano</option>
                        <option value="gpt-4.1-mini">gpt-4.1-mini</option>
                        <option value="gpt-4.1">gpt-4.1</option>
                        <option value="gpt-5-nano">gpt-5-nano</option>
                        <option value="gpt-5-mini">gpt-5-mini</option>
                        <option value="gpt-5">gpt-5</option>
                    </select>
                </div>

                <div class="ai-info-box" style="margin-top: 12px; padding: 12px; background: rgba(255, 255, 255, 0.05); border-radius: 6px; font-size: 12px; color: #888;">
                    <strong>Note:</strong> Your API key is stored securely in VS Code's secret storage. It will never be shared or transmitted outside of API requests to OpenAI.
                </div>

                <div class="modal-actions" style="margin-top: 16px;">
                    <button class="modal-button modal-button-primary" id="settingsSaveBtn">Save Settings</button>
                    <button class="modal-button modal-button-secondary" id="settingsCancelBtn">Cancel</button>
                </div>
            </div>
        </div>
    </div>

    <div class="column-manager-modal" id="aiRowsModal">
        <div class="modal-content ai-column-modal">
            <div class="modal-header">
                <h3>Insert Rows with AI</h3>
                <button class="modal-close" id="aiRowsCloseBtn">&times;</button>
            </div>
            <div class="modal-body">
                <label for="contextRowCount" style="display: block; margin-bottom: 8px; font-weight: 500;">Number of Context Rows:</label>
                <input type="number" id="contextRowCount" class="column-name-input" value="10" min="1" max="100" placeholder="10" />

                <label for="rowCount" style="display: block; margin-top: 16px; margin-bottom: 8px; font-weight: 500;">Number of Rows to Generate:</label>
                <input type="number" id="rowCount" class="column-name-input" value="5" min="1" max="50" placeholder="5" />

                <label for="aiRowsPrompt" style="display: block; margin-top: 16px; margin-bottom: 8px; font-weight: 500;">AI Prompt:</label>
                <textarea id="aiRowsPrompt" class="ai-prompt-textarea" rows="8" placeholder="Generate more rows like these, but make them different from the lines below.

                Available variables:
                - {{context_rows}} - JSON array of previous rows
                - {{row_count}} - number of rows to generate
                - {{existing_count}} - total existing rows">Generate more rows like these, but make them different from the lines below.</textarea>

                <div class="ai-info-box" style="margin-top: 12px; padding: 12px; background: rgba(255, 255, 255, 0.05); border-radius: 6px; font-size: 12px; color: #888;">
                    <strong>Note:</strong> The AI will use the specified number of previous rows as context to generate new similar rows. The generated rows will be inserted below the selected row.
                </div>

                <div class="modal-actions" style="margin-top: 16px;">
                    <button class="modal-button modal-button-primary" id="aiRowsGenerateBtn">Generate Rows</button>
                    <button class="modal-button modal-button-secondary" id="aiRowsCancelBtn">Cancel</button>
                </div>
            </div>
        </div>
    </div>

    <script>
        const vscode = acquireVsCodeApi();
        
        function escapeRegex(str) {
            return str.replace(/[\\x2E\\x2A\\x2B\\x3F\\x5E\\x24\\x7B\\x7D\\x28\\x29\\x7C\\x5B\\x5D\\x5C]/g, '\\\\$&');
        }
        
        let currentData = {
            rows: [],
            rowIndices: [], // Mapping of filtered row index to actual row index
            allRows: [], // Full array for index mapping
            columns: [],
            isIndexing: true,
            searchTerm: '',
            parsedLines: [],
            rawContent: '',
            errorCount: 0
        };
        
        let contextMenuColumn = null;
        let contextMenuRow = null;
        let currentView = 'table';
        let isResizing = false;
        let resizeData = null;
        let isNavigating = false; // Flag to prevent re-render during navigation
        let scrollPositions = {
            table: 0,
            json: 0,
            raw: 0
        };
        let savedColumnWidths = {}; // Store column widths by column path
        const TABLE_CHUNK_SIZE = 200;
        const JSON_CHUNK_SIZE = 30;
        const tableRenderState = {
            renderedRows: 0,
            totalRows: 0,
            isRendering: false
        };
        const jsonRenderState = {
            renderedRows: 0,
            totalRows: 0,
            isRendering: false
        };
        const rawRenderState = {
            renderedLines: 0,
            totalLines: 0,
            isRendering: false
        };
        const RAW_CHUNK_SIZE = 100;
        let containerScrollListenerAttached = false;
        
        // Column resize functionality
        function startResize(e, th, columnPath) {
            e.preventDefault();
            e.stopPropagation();
            
            // Enable fixed layout when user starts resizing
            const table = document.getElementById('dataTable');
            if (table.style.tableLayout !== 'fixed') {
                // Freeze all current widths before switching to fixed layout
                const colgroup = document.getElementById('tableColgroup');
                const thead = table.querySelector('thead tr');
                if (colgroup && thead) {
                    const headers = thead.querySelectorAll('th');
                    const cols = colgroup.querySelectorAll('col');
                    headers.forEach((header, index) => {
                        if (cols[index] && !cols[index].style.width) {
                            const width = header.getBoundingClientRect().width;
                            cols[index].style.width = width + 'px';
                            
                            // Save width for persistence
                            const columnPath = cols[index].dataset.columnPath;
                            if (columnPath) {
                                savedColumnWidths[columnPath] = width + 'px';
                            }
                        }
                    });
                }
                table.style.tableLayout = 'fixed';
            }
            
            isResizing = true;
            resizeData = {
                th: th,
                columnPath: columnPath,
                startX: e.clientX,
                startWidth: th.offsetWidth
            };
            
            document.body.classList.add('resizing');
            document.addEventListener('mousemove', handleResize);
            document.addEventListener('mouseup', stopResize);
        }
        
        function handleResize(e) {
            if (!isResizing || !resizeData) return;
            
            const deltaX = e.clientX - resizeData.startX;
            const newWidth = Math.max(50, resizeData.startWidth + deltaX);
            
            // Update the column width
            resizeData.th.style.width = newWidth + 'px';
            
            // Update the corresponding col element in colgroup (if exists)
            const columnIndex = Array.from(resizeData.th.parentNode.children).indexOf(resizeData.th);
            const table = document.getElementById('dataTable');
            const colgroup = document.getElementById('tableColgroup');
            
            if (colgroup) {
                const cols = colgroup.querySelectorAll('col');
                if (cols[columnIndex]) {
                    cols[columnIndex].style.width = newWidth + 'px';
                    
                    // Save this width for persistence
                    const columnPath = cols[columnIndex].dataset.columnPath;
                    if (columnPath) {
                        savedColumnWidths[columnPath] = newWidth + 'px';
                    }
                }
            }
            
            // Update all cells in this column (if not using fixed layout)
            const rows = table.querySelectorAll('tr');
            
            rows.forEach(row => {
                const cell = row.children[columnIndex];
                if (cell) {
                    cell.style.width = newWidth + 'px';
                }
            });
        }
        
        function stopResize() {
            if (!isResizing) return;
            
            isResizing = false;
            resizeData = null;
            document.body.classList.remove('resizing');
            document.removeEventListener('mousemove', handleResize);
            document.removeEventListener('mouseup', stopResize);
        }
        
        
        
        // Column Manager Modal
        document.getElementById('columnManagerBtn').addEventListener('click', openColumnManager);
        document.getElementById('modalCloseBtn').addEventListener('click', closeColumnManager);
        document.getElementById('columnManagerModal').addEventListener('click', (e) => {
            if (e.target.id === 'columnManagerModal') {
                closeColumnManager();
            }
        });
        
        // Wrap Text Toggle
        document.getElementById('wrapTextCheckbox').addEventListener('change', (e) => {
            const table = document.getElementById('dataTable');
            const colgroup = document.getElementById('tableColgroup');
            const thead = table.querySelector('thead tr');
            
            if (e.target.checked) {
                // Freeze current column widths before applying wrap
                if (colgroup && thead) {
                    const headers = thead.querySelectorAll('th');
                    const cols = colgroup.querySelectorAll('col');
                    
                    // Measure and freeze ALL column widths
                    headers.forEach((th, index) => {
                        if (cols[index]) {
                            // Always set width to current actual width
                            const width = th.getBoundingClientRect().width;
                            cols[index].style.width = width + 'px';
                            
                            // Save width for persistence
                            const columnPath = cols[index].dataset.columnPath;
                            if (columnPath) {
                                savedColumnWidths[columnPath] = width + 'px';
                            }
                        }
                    });
                }
                
                // Apply fixed layout to prevent recalculation
                table.style.tableLayout = 'fixed';
                
                // Add wrap class
                table.classList.add('text-wrap');
            } else {
                // Remove wrap but KEEP widths and fixed layout
                table.classList.remove('text-wrap');
                // Note: We intentionally do NOT remove table-layout or col widths
                // so the column sizes remain stable
            }
        });
        
        function openColumnManager() {
            const modal = document.getElementById('columnManagerModal');
            const columnList = document.getElementById('columnList');
            columnList.innerHTML = '';
            
            currentData.columns.forEach((column, index) => {
                const columnItem = document.createElement('div');
                columnItem.className = 'column-item';
                columnItem.draggable = true;
                columnItem.dataset.columnIndex = index;
                columnItem.dataset.columnPath = column.path;
                
                // Drag handle
                const dragHandle = document.createElement('div');
                dragHandle.className = 'column-drag-handle';
                dragHandle.innerHTML = '<svg width="16" height="16" viewBox="0 0 24 24" fill="none" stroke="currentColor" stroke-width="2"><line x1="4" y1="8" x2="20" y2="8"></line><line x1="4" y1="16" x2="20" y2="16"></line></svg>';
                
                // Checkbox
                const checkbox = document.createElement('input');
                checkbox.type = 'checkbox';
                checkbox.className = 'column-checkbox';
                checkbox.checked = column.visible;
                checkbox.addEventListener('change', () => {
                    vscode.postMessage({
                        type: 'toggleColumnVisibility',
                        columnPath: column.path
                    });
                });
                
                // Column name
                const columnName = document.createElement('span');
                columnName.className = 'column-name';
                columnName.textContent = column.displayName;
                columnName.title = column.displayName;
                
                columnItem.appendChild(dragHandle);
                columnItem.appendChild(checkbox);
                columnItem.appendChild(columnName);
                
                // Drag events for modal
                columnItem.addEventListener('dragstart', handleModalDragStart);
                columnItem.addEventListener('dragend', handleModalDragEnd);
                columnItem.addEventListener('dragover', handleModalDragOver);
                columnItem.addEventListener('drop', handleModalDrop);
                
                columnList.appendChild(columnItem);
            });
            
            modal.classList.add('show');
        }
        
        function closeColumnManager() {
            const modal = document.getElementById('columnManagerModal');
            modal.classList.remove('show');
        }
        
        // Add Column Modal
        let addColumnPosition = null;
        let addColumnReferenceColumn = null;
        
        function openAddColumnModal(position, referenceColumn) {
            addColumnPosition = position;
            addColumnReferenceColumn = referenceColumn;
            
            const modal = document.getElementById('addColumnModal');
            const input = document.getElementById('newColumnName');
            input.value = '';
            modal.classList.add('show');
            
            // Focus input
            setTimeout(() => input.focus(), 100);
        }
        
        function closeAddColumnModal() {
            const modal = document.getElementById('addColumnModal');
            modal.classList.remove('show');
            addColumnPosition = null;
            addColumnReferenceColumn = null;
        }
        
        function confirmAddColumn() {
            const input = document.getElementById('newColumnName');
            const columnName = input.value.trim();
            
            if (!columnName) {
                return; // Don't add empty column name
            }
            
            vscode.postMessage({
                type: 'addColumn',
                columnName: columnName,
                position: addColumnPosition,
                referenceColumn: addColumnReferenceColumn
            });
            
            closeAddColumnModal();
        }
        
        // Add Column Modal event listeners
        document.getElementById('addColumnCloseBtn').addEventListener('click', closeAddColumnModal);
        document.getElementById('addColumnCancelBtn').addEventListener('click', closeAddColumnModal);
        document.getElementById('addColumnConfirmBtn').addEventListener('click', confirmAddColumn);
        document.getElementById('addColumnModal').addEventListener('click', (e) => {
            if (e.target.id === 'addColumnModal') {
                closeAddColumnModal();
            }
        });
        document.getElementById('newColumnName').addEventListener('keydown', (e) => {
            if (e.key === 'Enter') {
                confirmAddColumn();
            } else if (e.key === 'Escape') {
                closeAddColumnModal();
            }
        });

        // AI Column Modal
        let aiColumnPosition = null;
        let aiColumnReferenceColumn = null;

        function openAIColumnModal(position, referenceColumn) {
            aiColumnPosition = position;
            aiColumnReferenceColumn = referenceColumn;

            const modal = document.getElementById('aiColumnModal');
            const nameInput = document.getElementById('aiColumnName');
            const promptInput = document.getElementById('aiPrompt');
            nameInput.value = '';
            promptInput.value = '';
            modal.classList.add('show');

            // Focus name input
            setTimeout(() => nameInput.focus(), 100);
        }

        function closeAIColumnModal() {
            const modal = document.getElementById('aiColumnModal');
            modal.classList.remove('show');
            aiColumnPosition = null;
            aiColumnReferenceColumn = null;
        }

        function confirmAIColumn() {
            const nameInput = document.getElementById('aiColumnName');
            const promptInput = document.getElementById('aiPrompt');
            const columnName = nameInput.value.trim();
            const promptTemplate = promptInput.value.trim();

            if (!columnName || !promptTemplate) {
                return; // Don't proceed without both inputs
            }

            vscode.postMessage({
                type: 'addAIColumn',
                columnName: columnName,
                promptTemplate: promptTemplate,
                position: aiColumnPosition,
                referenceColumn: aiColumnReferenceColumn
            });

            closeAIColumnModal();
        }

        // AI Column Modal event listeners
        document.getElementById('aiColumnCloseBtn').addEventListener('click', closeAIColumnModal);
        document.getElementById('aiColumnCancelBtn').addEventListener('click', closeAIColumnModal);
        document.getElementById('aiColumnConfirmBtn').addEventListener('click', confirmAIColumn);
        document.getElementById('aiColumnInfoBtn').addEventListener('click', () => {
            const infoPanel = document.getElementById('aiInfoPanel');
            infoPanel.style.display = infoPanel.style.display === 'none' ? 'block' : 'none';
        });
        document.getElementById('aiColumnModal').addEventListener('click', (e) => {
            if (e.target.id === 'aiColumnModal') {
                closeAIColumnModal();
            }
        });
        document.getElementById('aiColumnName').addEventListener('keydown', (e) => {
            if (e.key === 'Escape') {
                closeAIColumnModal();
            }
        });
        document.getElementById('aiPrompt').addEventListener('keydown', (e) => {
            if (e.key === 'Escape') {
                closeAIColumnModal();
            }
        });

        // Settings Modal
        function openSettingsModal() {
            const modal = document.getElementById('settingsModal');

            // Request current settings from backend
            vscode.postMessage({ type: 'getSettings' });

            modal.classList.add('show');
        }

        function checkAPIKeyAndOpenModal(modalFunction, ...args) {
            vscode.postMessage({ type: 'checkAPIKey' });
            
            // Listen for API key check response
            const checkAPIKeyListener = (event) => {
                const message = event.data;
                if (message.type === 'apiKeyCheckResult') {
                    window.removeEventListener('message', checkAPIKeyListener);
                    clearTimeout(timeoutId);
                    
                    if (message.hasAPIKey) {
                        modalFunction(...args);
                    } else {
                        // Send message to backend to show warning and open settings
                        vscode.postMessage({ 
                            type: 'showAPIKeyWarning' 
                        });
                        openSettingsModal();
                    }
                }
            };
            
            // Timeout after 5 seconds if no response
            const timeoutId = setTimeout(() => {
                window.removeEventListener('message', checkAPIKeyListener);
                console.error('API key check timed out');
                // Fallback: open settings modal
                vscode.postMessage({ 
                    type: 'showAPIKeyWarning' 
                });
                openSettingsModal();
            }, 5000);
            
            window.addEventListener('message', checkAPIKeyListener);
        }

        function closeSettingsModal() {
            const modal = document.getElementById('settingsModal');
            modal.classList.remove('show');
        }

        function saveSettings() {
            const openaiKey = document.getElementById('openaiKey').value;
            const openaiModel = document.getElementById('openaiModel').value;

            vscode.postMessage({
                type: 'saveSettings',
                settings: {
                    openaiKey: openaiKey,
                    openaiModel: openaiModel
                }
            });

            closeSettingsModal();
        }

        // Settings Modal event listeners
        document.getElementById('settingsBtn').addEventListener('click', openSettingsModal);
        document.getElementById('settingsCloseBtn').addEventListener('click', closeSettingsModal);
        document.getElementById('settingsCancelBtn').addEventListener('click', closeSettingsModal);
        document.getElementById('settingsSaveBtn').addEventListener('click', saveSettings);
        document.getElementById('settingsModal').addEventListener('click', (e) => {
            if (e.target.id === 'settingsModal') {
                closeSettingsModal();
            }
        });


        // AI Rows Modal
        let aiRowsReferenceRow = null;

        function openAIRowsModal(rowIndex) {
            aiRowsReferenceRow = rowIndex;

            const modal = document.getElementById('aiRowsModal');
            const contextRowCountInput = document.getElementById('contextRowCount');
            const rowCountInput = document.getElementById('rowCount');
            const promptInput = document.getElementById('aiRowsPrompt');

            // Set defaults
            contextRowCountInput.value = '10';
            rowCountInput.value = '5';
            if (!promptInput.value || promptInput.value === promptInput.placeholder) {
                promptInput.value = 'Based on these example rows:\\n{{context_rows}}\\n\\nGenerate {{row_count}} new unique rows with the EXACT same structure and all the same fields. Make the data realistic and different from the examples above.';
            }

            modal.classList.add('show');

            // Focus context row count input
            setTimeout(() => contextRowCountInput.focus(), 100);
        }

        function closeAIRowsModal() {
            const modal = document.getElementById('aiRowsModal');
            modal.classList.remove('show');
            aiRowsReferenceRow = null;
        }

        function generateAIRows() {
            const contextRowCount = parseInt(document.getElementById('contextRowCount').value) || 10;
            const rowCount = parseInt(document.getElementById('rowCount').value) || 5;
            const promptTemplate = document.getElementById('aiRowsPrompt').value.trim();

            if (!promptTemplate) {
                return;
            }

            vscode.postMessage({
                type: 'generateAIRows',
                rowIndex: aiRowsReferenceRow,
                contextRowCount: contextRowCount,
                rowCount: rowCount,
                promptTemplate: promptTemplate
            });

            closeAIRowsModal();
        }

        // AI Rows Modal event listeners
        document.getElementById('aiRowsCloseBtn').addEventListener('click', closeAIRowsModal);
        document.getElementById('aiRowsCancelBtn').addEventListener('click', closeAIRowsModal);
        document.getElementById('aiRowsGenerateBtn').addEventListener('click', generateAIRows);
        document.getElementById('aiRowsModal').addEventListener('click', (e) => {
            if (e.target.id === 'aiRowsModal') {
                closeAIRowsModal();
            }
        });

        // Modal drag and drop
        let draggedModalItem = null;
        
        function handleModalDragStart(e) {
            draggedModalItem = e.target;
            e.target.classList.add('dragging');
            e.dataTransfer.effectAllowed = 'move';
        }
        
        function handleModalDragEnd(e) {
            e.target.classList.remove('dragging');
            document.querySelectorAll('.column-item').forEach(item => {
                item.classList.remove('drag-over');
            });
        }
        
        function handleModalDragOver(e) {
            e.preventDefault();
            e.dataTransfer.dropEffect = 'move';
            
            const target = e.target.closest('.column-item');
            if (target && target !== draggedModalItem) {
                document.querySelectorAll('.column-item').forEach(item => {
                    item.classList.remove('drag-over');
                });
                target.classList.add('drag-over');
            }
        }
        
        function handleModalDrop(e) {
            e.preventDefault();
            
            const target = e.target.closest('.column-item');
            if (target && target !== draggedModalItem) {
                const fromIndex = parseInt(draggedModalItem.dataset.columnIndex);
                const toIndex = parseInt(target.dataset.columnIndex);
                
                vscode.postMessage({
                    type: 'reorderColumns',
                    fromIndex: fromIndex,
                    toIndex: toIndex
                });
                
                // Visual reorder
                const columnList = document.getElementById('columnList');
                if (fromIndex < toIndex) {
                    columnList.insertBefore(draggedModalItem, target.nextSibling);
                } else {
                    columnList.insertBefore(draggedModalItem, target);
                }
                
                // Update indices
                Array.from(columnList.children).forEach((item, index) => {
                    item.dataset.columnIndex = index;
                });
            }
            
            target.classList.remove('drag-over');
        }
        
        function handleSearch() {
            const searchTerm = document.getElementById('searchInput').value;
            
            // Perform search in current view with highlighting
            if (currentView === 'table') {
                vscode.postMessage({
                    type: 'search',
                    searchTerm: searchTerm
                });
                highlightTableResults(searchTerm);
            } else if (currentView === 'json') {
                highlightJsonResults(searchTerm);
            } else if (currentView === 'raw') {
                highlightRawResults(searchTerm);
            }
        }
        
        function highlightTableResults(searchTerm) {
            document.querySelectorAll('.table-highlight').forEach(el => {
                el.classList.remove('table-highlight');
            });
            
            if (!searchTerm) return;
            
            const cells = document.querySelectorAll('#dataTable td');
            cells.forEach(cell => {
                const text = cell.textContent;
                const matches = text.toLowerCase().includes(searchTerm.toLowerCase());
                
                if (matches) {
                    cell.classList.add('table-highlight');
                }
            });
        }
        
        function highlightJsonResults(searchTerm) {
            const jsonLines = document.querySelectorAll('.json-content-editable');
            jsonLines.forEach(textarea => {
                // For textareas, we can't easily highlight within the text
                // Instead, we'll add a visual indicator if the content matches
                const content = textarea.value;
                let hasMatch = false;
                
                if (searchTerm) {
                    hasMatch = content.toLowerCase().includes(searchTerm.toLowerCase());
                }
                
                if (hasMatch) {
                    textarea.style.borderColor = 'var(--vscode-editor-findMatchBackground)';
                    textarea.style.boxShadow = '0 0 0 2px var(--vscode-editor-findMatchBackground)';
                } else {
                    textarea.style.borderColor = '';
                    textarea.style.boxShadow = '';
                }
            });
        }
        
        
        function highlightRawResults(searchTerm) {
            const rawLines = document.querySelectorAll('.raw-line-content');
            rawLines.forEach(lineContent => {
                // Remove existing highlights
                lineContent.classList.remove('search-highlight');
                
                if (!searchTerm) return;
                
                const text = lineContent.textContent;
                const matches = text.toLowerCase().includes(searchTerm.toLowerCase());
                
                if (matches) {
                    lineContent.classList.add('search-highlight');
                }
            });
        }
        
        
        
        
        
        
        function showContextMenu(event, columnPath) {
            event.preventDefault();
            contextMenuColumn = columnPath;
            
            const menu = document.getElementById('contextMenu');
            const unstringifyMenuItem = document.getElementById('unstringifyMenuItem');
            
            // Check if this column contains stringified JSON
            const hasStringifiedJson = checkColumnForStringifiedJson(columnPath);
            unstringifyMenuItem.style.display = hasStringifiedJson ? 'block' : 'none';
            
            menu.style.display = 'block';
            menu.style.left = event.pageX + 'px';
            menu.style.top = event.pageY + 'px';
        }
        
        function checkColumnForStringifiedJson(columnPath) {
            // Check a sample of rows to see if they contain stringified JSON
            const sampleSize = Math.min(20, currentData.rows.length);
            for (let i = 0; i < sampleSize; i++) {
                const value = getNestedValue(currentData.rows[i], columnPath);
                if (isStringifiedJson(value)) {
                    return true;
                }
            }
            return false;
        }
        
        function isStringifiedJson(value) {
            if (typeof value !== 'string') {
                return false;
            }
            
            const trimmed = value.trim();
            // Check if it starts with "[" or "{" and looks like JSON
            return (trimmed.startsWith('[') || trimmed.startsWith('{')) && 
                   (trimmed.endsWith(']') || trimmed.endsWith('}'));
        }
        
        function hideContextMenu() {
            document.getElementById('contextMenu').style.display = 'none';
            document.getElementById('rowContextMenu').style.display = 'none';
            contextMenuColumn = null;
            contextMenuRow = null;
        }
        
        function handleContextMenu(event) {
            const action = event.target.closest('.context-menu-item')?.dataset.action;
            if (!action || !contextMenuColumn) return;

            switch (action) {
                case 'hideColumn':
                    vscode.postMessage({
                        type: 'toggleColumnVisibility',
                        columnPath: contextMenuColumn
                    });
                    break;
                case 'insertBefore':
                    openAddColumnModal('before', contextMenuColumn);
                    break;
                case 'insertAfter':
                    openAddColumnModal('after', contextMenuColumn);
                    break;
                case 'insertAIColumnBefore':
                    checkAPIKeyAndOpenModal(openAIColumnModal, 'before', contextMenuColumn);
                    break;
                case 'insertAIColumnAfter':
                    checkAPIKeyAndOpenModal(openAIColumnModal, 'after', contextMenuColumn);
                    break;
                case 'remove':
                    vscode.postMessage({
                        type: 'removeColumn',
                        columnPath: contextMenuColumn
                    });
                    break;
                case 'unstringify':
                    vscode.postMessage({
                        type: 'unstringifyColumn',
                        columnPath: contextMenuColumn
                    });
                    break;
            }

            hideContextMenu();
        }

        function showRowContextMenu(event, rowIndex) {
            event.preventDefault();
            contextMenuRow = rowIndex;

            const menu = document.getElementById('rowContextMenu');
            const pasteAboveMenuItem = document.getElementById('pasteAboveMenuItem');
            const pasteBelowMenuItem = document.getElementById('pasteBelowMenuItem');
            
            // Initially show paste options as disabled while validating
            pasteAboveMenuItem.style.display = 'block';
            pasteBelowMenuItem.style.display = 'block';
            pasteAboveMenuItem.classList.add('disabled');
            pasteBelowMenuItem.classList.add('disabled');
            
            // Request clipboard validation from backend
            vscode.postMessage({
                type: 'validateClipboard'
            });

            menu.style.display = 'block';
            menu.style.left = event.pageX + 'px';
            menu.style.top = event.pageY + 'px';
        }

        function handleRowContextMenu(event) {
            const action = event.target.closest('.row-context-menu-item')?.dataset.action;
            if (!action || contextMenuRow === null) return;

            // Check if the clicked item is disabled
            const clickedItem = event.target.closest('.row-context-menu-item');
            if (clickedItem && clickedItem.classList.contains('disabled')) {
                return; // Don't execute action for disabled items
            }

            console.log('handleRowContextMenu - action:', action, 'rowIndex:', contextMenuRow, 'total rows:', currentData.allRows.length);

            switch (action) {
                case 'copyRow':
                    vscode.postMessage({
                        type: 'copyRow',
                        rowIndex: contextMenuRow
                    });
                    break;
                case 'insertAbove':
                    vscode.postMessage({
                        type: 'insertRow',
                        rowIndex: contextMenuRow,
                        position: 'above'
                    });
                    break;
                case 'insertBelow':
                    vscode.postMessage({
                        type: 'insertRow',
                        rowIndex: contextMenuRow,
                        position: 'below'
                    });
                    break;
                case 'duplicateRow':
                    vscode.postMessage({
                        type: 'duplicateRow',
                        rowIndex: contextMenuRow
                    });
                    break;
                case 'insertAIRows':
                    checkAPIKeyAndOpenModal(openAIRowsModal, contextMenuRow);
                    break;
                case 'pasteAbove':
                    vscode.postMessage({
                        type: 'pasteRow',
                        rowIndex: contextMenuRow,
                        position: 'above'
                    });
                    break;
                case 'pasteBelow':
                    vscode.postMessage({
                        type: 'pasteRow',
                        rowIndex: contextMenuRow,
                        position: 'below'
                    });
                    break;
                case 'deleteRow':
                    // Send delete request directly - backend will handle confirmation if needed
                    vscode.postMessage({
                        type: 'deleteRow',
                        rowIndex: contextMenuRow
                    });
                    break;
            }

            hideContextMenu();
        }
        
        function updateTable(data) {
            // Validate data structure before processing
            if (!data || typeof data !== 'object') {
                console.error('updateTable: Invalid data received');
                return;
            }
            
            // Ensure required arrays exist
            if (!Array.isArray(data.rows)) {
                console.warn('updateTable: data.rows is not an array, initializing');
                data.rows = [];
            }
            if (!Array.isArray(data.columns)) {
                console.warn('updateTable: data.columns is not an array, initializing');
                data.columns = [];
            }
            if (!Array.isArray(data.rowIndices)) {
                console.warn('updateTable: data.rowIndices is not an array, initializing');
                data.rowIndices = data.rows.map((_, index) => index);
            }
            
            currentData = data;
            
            // Handle loading state in header
            const logo = document.getElementById('logo');
            const loadingState = document.getElementById('loadingState');
            const loadingProgress = document.getElementById('loadingProgress');
            const searchContainer = document.getElementById('searchContainer');
            
            if (data.isIndexing) {
                // Initial loading - show spinning logo and hide controls
                logo.classList.add('loading');
                loadingState.style.display = 'flex';
                searchContainer.classList.add('controls-hidden');
                
                // Don't show the indexing div since we have header loading state
                document.getElementById('indexingDiv').style.display = 'none';
                document.getElementById('dataTable').style.display = 'none';
                return;
            }
            
            // Show loading progress if chunks are still loading
            if (data.loadingProgress && data.loadingProgress.loadingChunks) {
                logo.classList.add('loading');
                loadingState.style.display = 'flex';
                searchContainer.classList.add('controls-hidden');
                
                const memoryInfo = data.loadingProgress.memoryOptimized ? 
                    \`<div style="font-size: 11px; color: var(--vscode-warningForeground); margin-top: 5px;">
                        Memory optimized: Showing \${data.loadingProgress.displayedRows.toLocaleString()} of \${data.loadingProgress.loadedLines.toLocaleString()} loaded rows
                    </div>\` : '';
                
                loadingProgress.innerHTML = \`
                    <div>\${data.loadingProgress.loadedLines.toLocaleString()} / \${data.loadingProgress.totalLines.toLocaleString()} lines (\${data.loadingProgress.progressPercent}%)</div>
                    \${memoryInfo}
                \`;
                
                // Don't show the indexing div since we have header loading state
                document.getElementById('indexingDiv').style.display = 'none';
                document.getElementById('dataTable').style.display = 'table';
            } else {
                // Loading complete - show controls and stop spinning logo
                logo.classList.remove('loading');
                loadingState.style.display = 'none';
                searchContainer.classList.remove('controls-hidden');
                
                document.getElementById('indexingDiv').style.display = 'none';
                document.getElementById('dataTable').style.display = 'table';
            }
            
            // Update search inputs
            document.getElementById('searchInput').value = data.searchTerm;
            
            // Update error count
            const errorCountElement = document.getElementById('errorCount');
            if (data.errorCount > 0) {
                errorCountElement.textContent = data.errorCount;
                errorCountElement.style.display = 'flex';
                // Default to raw view if there are errors
                if (currentView === 'table') {
                    switchView('raw');
                }
            } else {
                errorCountElement.style.display = 'none';
            }
            
            // Build table header and defer row rendering via virtualization
            buildTableHeader(data);
            renderTableChunk(true);

            // Reset JSON rendering state when data updates
            if (currentView === 'json') {
                renderJsonChunk(true);
                // Update Monaco Editor with new pretty content
                updatePrettyView();
                requestAnimationFrame(() => restoreScrollPosition('json'));
            } else {
                resetJsonRenderingState();
            }

            // Reset Raw rendering state when data updates
            if (currentView === 'raw') {
                renderRawChunk(true);
                requestAnimationFrame(() => restoreScrollPosition('raw'));
            } else {
                resetRawRenderingState();
            }

            attachScrollListener();

            if (currentView === 'table') {
                requestAnimationFrame(ensureTableViewportFilled);
            } else if (currentView === 'json') {
                requestAnimationFrame(ensureJsonViewportFilled);
            } else if (currentView === 'raw') {
                requestAnimationFrame(ensureRawViewportFilled);
            }
        }

        function buildTableHeader(data) {
            const thead = document.getElementById('tableHead');
            const colgroup = document.getElementById('tableColgroup');
            if (!thead) return;

            thead.innerHTML = '';
            if (colgroup) colgroup.innerHTML = '';
            
            const headerRow = document.createElement('tr');

            // Add col for row number column
            if (colgroup) {
                const col = document.createElement('col');
                col.style.width = '40px';
                colgroup.appendChild(col);
            }

            // Add row number header
            const rowNumHeader = document.createElement('th');
            rowNumHeader.textContent = '#';
            rowNumHeader.style.minWidth = '40px';
            rowNumHeader.style.textAlign = 'center';
            rowNumHeader.classList.add('row-header');
            headerRow.appendChild(rowNumHeader);

            // Data columns
            data.columns.forEach(column => {
                if (!column.visible) {
                    return;
                }

                // Add col element for this column
                if (colgroup) {
                    const col = document.createElement('col');
                    col.dataset.columnPath = column.path;
                    colgroup.appendChild(col);
                }

                const th = document.createElement('th');
                const headerContent = document.createElement('span');
                headerContent.style.display = 'inline-block';
                headerContent.style.whiteSpace = 'nowrap';
                headerContent.style.overflow = 'hidden';
                headerContent.style.textOverflow = 'ellipsis';
                headerContent.style.maxWidth = '100%';

                if (column.parentPath) {
                    const collapseButton = document.createElement('button');
                    collapseButton.className = 'collapse-button';
                    collapseButton.innerHTML = '<svg width="12" height="12" viewBox="0 0 24 24" fill="none" stroke="currentColor" stroke-width="2" stroke-linecap="round" stroke-linejoin="round"><polyline points="15,18 9,12 15,6"></polyline></svg>';
                    collapseButton.title = 'Collapse to ' + column.parentPath;
                    collapseButton.addEventListener('click', (e) => {
                        e.preventDefault();
                        e.stopPropagation();
                        vscode.postMessage({
                            type: 'collapseColumn',
                            columnPath: column.parentPath
                        });
                    });
                    headerContent.appendChild(collapseButton);
                    headerContent.appendChild(document.createTextNode(column.displayName));

                    const value = getSampleValue(data.rows, column.path);
                    if (typeof value === 'object' && value !== null && !column.isExpanded) {
                        const expandButton = document.createElement('button');
                        expandButton.className = 'expand-button';
                        expandButton.innerHTML = '<svg width="12" height="12" viewBox="0 0 24 24" fill="none" stroke="currentColor" stroke-width="2" stroke-linecap="round" stroke-linejoin="round"><polyline points="6,9 12,15 18,9"></polyline></svg>';
                        expandButton.title = 'Expand';
                        expandButton.addEventListener('click', (e) => {
                            e.preventDefault();
                            e.stopPropagation();
                            vscode.postMessage({
                                type: 'expandColumn',
                                columnPath: column.path
                            });
                        });
                        headerContent.appendChild(expandButton);
                    }

                    th.classList.add('subcolumn-header');
                } else {
                    headerContent.appendChild(document.createTextNode(column.displayName));

                    const value = getSampleValue(data.rows, column.path);
                    if (typeof value === 'object' && value !== null) {
                        const button = document.createElement('button');
                        button.className = 'expand-button';
                        button.innerHTML = '<svg width="12" height="12" viewBox="0 0 24 24" fill="none" stroke="currentColor" stroke-width="2" stroke-linecap="round" stroke-linejoin="round"><polyline points="6,9 12,15 18,9"></polyline></svg>';
                        button.title = 'Expand';
                        button.addEventListener('click', (e) => {
                            e.preventDefault();
                            e.stopPropagation();
                            vscode.postMessage({
                                type: 'expandColumn',
                                columnPath: column.path
                            });
                        });
                        headerContent.appendChild(button);
                    }
                }

                th.appendChild(headerContent);

                const resizeHandle = document.createElement('div');
                resizeHandle.className = 'resize-handle';
                resizeHandle.addEventListener('mousedown', (e) => startResize(e, th, column.path));
                th.appendChild(resizeHandle);

                th.addEventListener('contextmenu', (e) => showContextMenu(e, column.path));
                
                // Add drag and drop for column reordering
                th.draggable = true;
                th.dataset.columnPath = column.path;
                th.title = 'Drag to reorder • Right-click for options';
                th.addEventListener('dragstart', handleHeaderDragStart);
                th.addEventListener('dragend', handleHeaderDragEnd);
                th.addEventListener('dragover', handleHeaderDragOver);
                th.addEventListener('drop', handleHeaderDrop);
                
                headerRow.appendChild(th);
            });

            thead.appendChild(headerRow);
            
            // Restore saved column widths after rebuilding table
            if (colgroup && Object.keys(savedColumnWidths).length > 0) {
                const cols = colgroup.querySelectorAll('col');
                cols.forEach(col => {
                    const columnPath = col.dataset.columnPath;
                    if (columnPath && savedColumnWidths[columnPath]) {
                        col.style.width = savedColumnWidths[columnPath];
                    }
                });
                
                // Restore table layout if widths were saved
                const table = document.getElementById('dataTable');
                if (table) {
                    table.style.tableLayout = 'fixed';
                }
            }
        }
        
        // Table header drag and drop
        let draggedHeader = null;
        let draggedHeaderIndex = null;
        
        function handleHeaderDragStart(e) {
            const th = e.target.closest('th');
            if (!th || th.classList.contains('row-header')) return;
            
            draggedHeader = th;
            th.classList.add('dragging-header');
            e.dataTransfer.effectAllowed = 'move';
            
            // Find the index of this column (excluding row header)
            const headers = Array.from(th.parentNode.children).filter(el => !el.classList.contains('row-header'));
            draggedHeaderIndex = headers.indexOf(th);
        }
        
        function handleHeaderDragEnd(e) {
            const th = e.target.closest('th');
            if (th) {
                th.classList.remove('dragging-header');
            }
            document.querySelectorAll('th').forEach(header => {
                header.classList.remove('drag-over-header');
            });
            draggedHeader = null;
            draggedHeaderIndex = null;
        }
        
        function handleHeaderDragOver(e) {
            e.preventDefault();
            e.dataTransfer.dropEffect = 'move';
            
            const th = e.target.closest('th');
            if (th && !th.classList.contains('row-header') && th !== draggedHeader) {
                document.querySelectorAll('th').forEach(header => {
                    header.classList.remove('drag-over-header');
                });
                th.classList.add('drag-over-header');
            }
        }
        
        function handleHeaderDrop(e) {
            e.preventDefault();
            
            const targetTh = e.target.closest('th');
            if (!targetTh || targetTh.classList.contains('row-header') || targetTh === draggedHeader) {
                return;
            }
            
            // Find the index of target column (excluding row header)
            const headers = Array.from(targetTh.parentNode.children).filter(el => !el.classList.contains('row-header'));
            const targetIndex = headers.indexOf(targetTh);
            
            if (draggedHeaderIndex !== null && draggedHeaderIndex !== targetIndex) {
                vscode.postMessage({
                    type: 'reorderColumns',
                    fromIndex: draggedHeaderIndex,
                    toIndex: targetIndex
                });
            }
            
            targetTh.classList.remove('drag-over-header');
        }

        function createTableRow(row, rowIndex) {
            const tr = document.createElement('tr');

            // Get the actual index from the pre-computed mapping
            // rowIndex here is the filtered index (0-based position in currentData.rows)
            const actualRowIndex = currentData.rowIndices && currentData.rowIndices[rowIndex] !== undefined 
                ? currentData.rowIndices[rowIndex] 
                : rowIndex; // Fallback to filtered index if mapping is unavailable

            // Add row number cell
            const rowNumCell = document.createElement('td');
            // Display sequential number (1, 2, 3...) for visual ordering
            rowNumCell.textContent = (rowIndex + 1).toString();
            rowNumCell.classList.add('row-header');
            // Tooltip shows the actual row number in the file
            rowNumCell.title = 'Row ' + (actualRowIndex + 1) + ' in file';
            rowNumCell.addEventListener('contextmenu', (e) => showRowContextMenu(e, actualRowIndex));
            tr.appendChild(rowNumCell);

            // Data cells
            currentData.columns.forEach(column => {
                if (!column.visible) {
                    return;
                }

                const td = document.createElement('td');
                const value = getNestedValue(row, column.path);
                const valueStr = value !== undefined ? JSON.stringify(value) : '';

                if (column.isExpanded) {
                    td.classList.add('expanded-column');
                }

                if (typeof value === 'object' && value !== null && !column.isExpanded) {
                    td.classList.add('expandable-cell');
                    td.textContent = valueStr;
                    td.title = valueStr;
                    td.addEventListener('click', (e) => expandCell(e, td, actualRowIndex, column.path));
                    td.addEventListener('dblclick', (e) => {
                        e.preventDefault();
                        e.stopPropagation();
                        vscode.postMessage({
                            type: 'expandColumn',
                            columnPath: column.path
                        });
                    });
                } else {
                    td.textContent = valueStr;
                    td.title = valueStr;
                    td.addEventListener('dblclick', (e) => editCell(e, td, actualRowIndex, column.path));
                }

                tr.appendChild(td);
            });

            return tr;
        }

        function renderTableChunk(reset = false) {
            const tbody = document.getElementById('tableBody');
            if (!tbody) return;

            if (reset) {
                tableRenderState.totalRows = currentData.rows ? currentData.rows.length : 0;
                tableRenderState.renderedRows = 0;
                tableRenderState.isRendering = false;
                tbody.innerHTML = '';
            }

            if (tableRenderState.isRendering) return;
            if (tableRenderState.renderedRows >= tableRenderState.totalRows) return;
            if (!currentData.rows || currentData.rows.length === 0) return;

            tableRenderState.isRendering = true;

            const fragment = document.createDocumentFragment();
            const start = tableRenderState.renderedRows;
            const end = Math.min(start + TABLE_CHUNK_SIZE, currentData.rows.length);

            for (let rowIndex = start; rowIndex < end; rowIndex++) {
                const row = currentData.rows[rowIndex];
                if (row) { // Ensure row exists before creating table row
                    fragment.appendChild(createTableRow(row, rowIndex));
                }
            }

            tbody.appendChild(fragment);
            tableRenderState.renderedRows = end;
            tableRenderState.isRendering = false;

            const searchTerm = document.getElementById('searchInput').value;
            if (searchTerm) {
                highlightTableResults(searchTerm);
            }

            if (currentView === 'table') {
                requestAnimationFrame(ensureTableViewportFilled);
            }
        }

        function ensureTableViewportFilled() {
            if (currentView !== 'table') return;

            const tableContainer = document.getElementById('tableContainer');
            if (!tableContainer) return;

            if (tableRenderState.renderedRows >= tableRenderState.totalRows) return;

            if (tableContainer.scrollHeight <= tableContainer.clientHeight + 50) {
                renderTableChunk();
            }
        }

        function ensureTableScrollCapacity(targetScroll) {
            const tableContainer = document.getElementById('tableContainer');
            if (!tableContainer) return;

            if (tableRenderState.renderedRows >= tableRenderState.totalRows) return;

            const maxScroll = tableContainer.scrollHeight - tableContainer.clientHeight;
            if (targetScroll > maxScroll - 50) {
                renderTableChunk();
                requestAnimationFrame(() => ensureTableScrollCapacity(targetScroll));
            }
        }

        function resetJsonRenderingState() {
            jsonRenderState.totalRows = currentData.rows.length;
            jsonRenderState.renderedRows = 0;
            jsonRenderState.isRendering = false;

            if (currentView !== 'json') {
                const jsonView = document.getElementById('jsonView');
                if (jsonView) {
                    jsonView.innerHTML = '';
                }
            }
        }

        function renderJsonChunk(reset = false) {
            const jsonView = document.getElementById('jsonView');
            if (!jsonView) return;

            if (reset) {
                jsonRenderState.totalRows = currentData.rows.length;
                jsonRenderState.renderedRows = 0;
                jsonRenderState.isRendering = false;
                jsonView.innerHTML = '';
            }

            if (jsonRenderState.isRendering) return;
            if (jsonRenderState.renderedRows >= jsonRenderState.totalRows) return;

            jsonRenderState.isRendering = true;

            const fragment = document.createDocumentFragment();
            const start = jsonRenderState.renderedRows;
            const end = Math.min(start + JSON_CHUNK_SIZE, currentData.rows.length);

            for (let index = start; index < end; index++) {
                const row = currentData.rows[index];
                const lineDiv = document.createElement('div');
                lineDiv.className = 'json-line';

                const lineNumber = document.createElement('div');
                lineNumber.className = 'line-number';
                lineNumber.textContent = (index + 1).toString().padStart(4, ' ');

                const jsonContent = document.createElement('textarea');
                jsonContent.className = 'json-content-editable';
                const jsonString = JSON.stringify(row, null, 2);
                jsonContent.value = jsonString;
                jsonContent.setAttribute('data-row-index', index);

                function autoResize(textarea) {
                    textarea.style.height = 'auto';
                    textarea.style.height = textarea.scrollHeight + 'px';
                }

                setTimeout(() => {
                    autoResize(jsonContent);
                }, 10);

                setTimeout(() => {
                    if (jsonContent.scrollHeight > jsonContent.offsetHeight) {
                        jsonContent.style.height = jsonContent.scrollHeight + 'px';
                    }
                }, 100);

                jsonContent.addEventListener('input', function() {
                    autoResize(this);
                    try {
                        const parsed = JSON.parse(this.value);
                        this.classList.remove('json-error');
                        this.classList.add('json-valid');
                    } catch (e) {
                        this.classList.remove('json-valid');
                        this.classList.add('json-error');
                    }
                });

                jsonContent.addEventListener('blur', function() {
                    const rowIndex = parseInt(this.getAttribute('data-row-index'));
                    try {
                        const parsed = JSON.parse(this.value);
                        currentData.rows[rowIndex] = parsed;

                        vscode.postMessage({
                            type: 'documentChanged',
                            rowIndex: rowIndex,
                            newData: parsed
                        });

                        this.classList.remove('json-error');
                        this.classList.add('json-valid');
                    } catch (e) {
                        console.error('Invalid JSON on line', rowIndex + 1, ':', e.message);
                    }
                });

                lineDiv.addEventListener('dblclick', function(e) {
                    e.stopPropagation();
                });

                lineDiv.addEventListener('click', function(e) {
                    e.stopPropagation();
                });

                lineNumber.addEventListener('dblclick', function(e) {
                    e.stopPropagation();
                });

                lineNumber.addEventListener('click', function(e) {
                    e.stopPropagation();
                });

                jsonContent.addEventListener('dblclick', function(e) {
                    e.stopPropagation();
                });

                // Add cursor-based navigation for JSON textareas
                jsonContent.addEventListener('keydown', function(e) {
                    // Only handle arrow keys when not in the middle of editing
                    if (e.key === 'ArrowUp' || e.key === 'ArrowDown') {
                        const cursorPosition = this.selectionStart;
                        const textLength = this.value.length;
                        
                        // Check if cursor is at the beginning (for Up arrow) or end (for Down arrow)
                        const isAtBeginning = cursorPosition === 0;
                        const isAtEnd = cursorPosition === textLength;
                        
                        if ((e.key === 'ArrowUp' && isAtBeginning) || (e.key === 'ArrowDown' && isAtEnd)) {
                            e.preventDefault();
                            
                            const currentRowIndex = parseInt(this.getAttribute('data-row-index'));
                            console.log('Navigation triggered:', e.key, 'from row', currentRowIndex);
                            
                            // Temporarily disable navigation flag to test focus
                            // isNavigating = true;
                            
                            const jsonView = document.getElementById('jsonView');
                            
                            let targetRowIndex;
                            if (e.key === 'ArrowUp') {
                                // Go to previous row
                                targetRowIndex = Math.max(0, currentRowIndex - 1);
                            } else {
                                // Go to next row
                                targetRowIndex = Math.min(currentData.rows.length - 1, currentRowIndex + 1);
                            }
                            
                            console.log('Target row index:', targetRowIndex);
                            
                            // Find the target textarea by its data-row-index attribute
                            const targetTextarea = jsonView.querySelector('.json-content-editable[data-row-index="' + targetRowIndex + '"]');
                            
                            console.log('Target textarea found:', !!targetTextarea);
                            
                            if (targetTextarea) {
                                console.log('Focusing target textarea');
                                
                                // Try multiple focus methods to ensure it works
                                setTimeout(() => {
                                    // Method 1: Standard focus
                                    targetTextarea.focus();
                                    
                                    // Method 2: Force focus with click simulation
                                    targetTextarea.click();
                                    
                                    // Method 3: Set focus with explicit tabIndex
                                    targetTextarea.tabIndex = 0;
                                    targetTextarea.focus();
                                    
                                    // Position cursor at the beginning for Up arrow, end for Down arrow
                                    if (e.key === 'ArrowUp') {
                                        targetTextarea.setSelectionRange(targetTextarea.value.length, targetTextarea.value.length);
                                    } else {
                                        targetTextarea.setSelectionRange(0, 0);
                                    }
                                    
                                    console.log('Focus completed, cursor position:', targetTextarea.selectionStart);
                                    console.log('Active element:', document.activeElement);
                                    console.log('Target element:', targetTextarea);
                                    console.log('Are they the same?', document.activeElement === targetTextarea);
                                    
                                    // Simple scroll to make sure target is visible
                                    targetTextarea.scrollIntoView({ behavior: 'smooth', block: 'nearest' });
                                }, 10);
                                
                                // Temporarily disable navigation flag clearing
                                // setTimeout(() => {
                                //     isNavigating = false;
                                // }, 100);
                            } else {
                                console.log('Target not found, trying fallback rendering');
                                // Target row not rendered yet, ensure it's rendered and try again
                                const jsonView = document.getElementById('jsonView');
                                
                                // Force render more chunks to ensure target row is available
                                while (jsonRenderState.renderedRows <= targetRowIndex && jsonRenderState.renderedRows < jsonRenderState.totalRows) {
                                    renderJsonChunk();
                                }
                                
                                console.log('Rendered rows after fallback:', jsonRenderState.renderedRows);
                                
                                // Use requestAnimationFrame for better timing with DOM updates
                                requestAnimationFrame(() => {
                                    const updatedTargetTextarea = jsonView.querySelector('.json-content-editable[data-row-index="' + targetRowIndex + '"]');
                                    
                                    console.log('Fallback target textarea found:', !!updatedTargetTextarea);
                                    
                                    if (updatedTargetTextarea) {
                                        // Temporarily disable navigation flag clearing
                                        // isNavigating = false;
                                        
                                        console.log('Focusing fallback target textarea');
                                        // Focus the textarea
                                        updatedTargetTextarea.focus();
                                        
                                        // Position cursor at the beginning for Up arrow, end for Down arrow
                                        if (e.key === 'ArrowUp') {
                                            updatedTargetTextarea.setSelectionRange(updatedTargetTextarea.value.length, updatedTargetTextarea.value.length);
                                        } else {
                                            updatedTargetTextarea.setSelectionRange(0, 0);
                                        }
                                        
                                        // Only scroll if the target is not visible in the viewport
                                        const targetRect = updatedTargetTextarea.parentElement.getBoundingClientRect();
                                        const jsonViewRect = jsonView.getBoundingClientRect();
                                        
                                        if (targetRect.top < jsonViewRect.top || targetRect.bottom > jsonViewRect.bottom) {
                                            // Target is not visible, scroll it into view gently
                                            updatedTargetTextarea.parentElement.scrollIntoView({
                                                behavior: 'smooth',
                                                block: 'nearest',
                                                inline: 'nearest'
                                            });
                                        }
                                    } else {
                                        // If still not found, try one more time
                                        // isNavigating = false;
                                        console.warn('Target textarea not found after rendering for row', targetRowIndex);
                                    }
                                });
                            }
                        }
                    }
                });

                jsonContent.addEventListener('click', function(e) {
                    e.stopPropagation();
                });

                // Add context menu support for Pretty Print view
                lineDiv.addEventListener('contextmenu', function(e) {
                    e.preventDefault();
                    e.stopPropagation();
                    showRowContextMenu(e, index);
                });

                lineDiv.appendChild(lineNumber);
                lineDiv.appendChild(jsonContent);
                fragment.appendChild(lineDiv);
            }

            jsonView.appendChild(fragment);
            jsonRenderState.renderedRows = end;
            jsonRenderState.isRendering = false;

            const searchTerm = document.getElementById('searchInput').value;
            if (searchTerm) {
                highlightJsonResults(searchTerm);
            }

            if (currentView === 'json') {
                requestAnimationFrame(ensureJsonViewportFilled);
            }
        }

        function ensureJsonViewportFilled() {
            if (currentView !== 'json') return;

            const tableContainer = document.getElementById('tableContainer');
            if (!tableContainer) return;

            if (jsonRenderState.renderedRows >= jsonRenderState.totalRows) return;

            if (tableContainer.scrollHeight <= tableContainer.clientHeight + 50) {
                renderJsonChunk();
            }
        }

        function ensureJsonScrollCapacity(targetScroll) {
            const tableContainer = document.getElementById('tableContainer');
            if (!tableContainer) return;

            if (jsonRenderState.renderedRows >= jsonRenderState.totalRows) return;

            const maxScroll = tableContainer.scrollHeight - tableContainer.clientHeight;
            if (targetScroll > maxScroll - 50) {
                renderJsonChunk();
                requestAnimationFrame(() => ensureJsonScrollCapacity(targetScroll));
            }
        }

        function resetRawRenderingState() {
            rawRenderState.totalLines = currentData.parsedLines ? currentData.parsedLines.length : 0;
            rawRenderState.renderedLines = 0;
            rawRenderState.isRendering = false;

            if (currentView !== 'raw') {
                const rawContent = document.getElementById('rawContent');
                if (rawContent) {
                    rawContent.innerHTML = '';
                }
            }
        }

        function renderRawChunk(reset = false) {
            const rawContent = document.getElementById('rawContent');
            if (!rawContent) return;

            if (reset) {
                rawRenderState.totalLines = currentData.parsedLines ? currentData.parsedLines.length : 0;
                rawRenderState.renderedLines = 0;
                rawRenderState.isRendering = false;
                rawContent.innerHTML = '';
            }

            if (rawRenderState.isRendering) return;
            if (rawRenderState.renderedLines >= rawRenderState.totalLines) return;

            rawRenderState.isRendering = true;

            const fragment = document.createDocumentFragment();
            const start = rawRenderState.renderedLines;
            const end = Math.min(start + RAW_CHUNK_SIZE, rawRenderState.totalLines);

            for (let index = start; index < end; index++) {
                const line = currentData.parsedLines[index];
                const lineDiv = document.createElement('div');
                lineDiv.className = 'raw-line';
                
                if (line.error) {
                    lineDiv.classList.add('error');
                }

                const lineNumber = document.createElement('div');
                lineNumber.className = 'raw-line-number';
                lineNumber.textContent = line.lineNumber.toString().padStart(4, ' ');

                const lineContent = document.createElement('div');
                lineContent.className = 'raw-line-content';
                lineContent.textContent = line.rawLine || '';

                // Add context menu support for Raw view
                lineDiv.addEventListener('contextmenu', function(e) {
                    e.preventDefault();
                    e.stopPropagation();
                    showRowContextMenu(e, index);
                });

                lineDiv.appendChild(lineNumber);
                lineDiv.appendChild(lineContent);
                fragment.appendChild(lineDiv);
            }

            rawContent.appendChild(fragment);
            rawRenderState.renderedLines = end;
            rawRenderState.isRendering = false;

            const searchTerm = document.getElementById('searchInput').value;
            if (searchTerm) {
                highlightRawResults(searchTerm);
            }

            if (currentView === 'raw') {
                requestAnimationFrame(ensureRawViewportFilled);
            }
        }

        function ensureRawViewportFilled() {
            if (currentView !== 'raw') return;

            const tableContainer = document.getElementById('tableContainer');
            if (!tableContainer) return;

            if (rawRenderState.renderedLines >= rawRenderState.totalLines) return;

            if (tableContainer.scrollHeight <= tableContainer.clientHeight + 50) {
                renderRawChunk();
            }
        }

        function ensureRawScrollCapacity(targetScroll) {
            const tableContainer = document.getElementById('tableContainer');
            if (!tableContainer) return;

            if (rawRenderState.renderedLines >= rawRenderState.totalLines) return;

            const maxScroll = tableContainer.scrollHeight - tableContainer.clientHeight;
            if (targetScroll > maxScroll - 50) {
                renderRawChunk();
                requestAnimationFrame(() => ensureRawScrollCapacity(targetScroll));
            }
        }

        function attachScrollListener() {
            if (containerScrollListenerAttached) return;

            const tableContainer = document.getElementById('tableContainer');
            if (!tableContainer) return;

            tableContainer.addEventListener('scroll', handleContainerScroll);
            containerScrollListenerAttached = true;
        }

        function handleContainerScroll() {
            const tableContainer = document.getElementById('tableContainer');
            if (!tableContainer) return;

            scrollPositions[currentView] = tableContainer.scrollTop;

            // Don't trigger re-render during navigation
            if (isNavigating) return;

            const nearBottom = tableContainer.scrollTop + tableContainer.clientHeight >= tableContainer.scrollHeight - 200;
            if (!nearBottom) return;

            if (currentView === 'table') {
                renderTableChunk();
            } else if (currentView === 'json') {
                renderJsonChunk();
            } else if (currentView === 'raw') {
                renderRawChunk();
            }
        }

        function restoreScrollPosition(viewType) {
            const tableContainer = document.getElementById('tableContainer');
            if (!tableContainer) return;

            const targetScroll = scrollPositions[viewType] || 0;
            tableContainer.scrollTop = targetScroll;

            if (viewType === 'table') {
                ensureTableScrollCapacity(targetScroll);
            } else if (viewType === 'json') {
                ensureJsonScrollCapacity(targetScroll);
            } else if (viewType === 'raw') {
                ensureRawScrollCapacity(targetScroll);
            }
        }

        function getNestedValue(obj, path) {
            if (!obj || !path) return undefined;
            
            // Handle null/undefined object
            if (obj === null || obj === undefined) {
                return undefined;
            }
            
            // Handle special case for primitive values with "(value)" path
            if (path === '(value)' && (typeof obj === 'string' || typeof obj === 'number' || typeof obj === 'boolean' || obj === null || Array.isArray(obj))) {
                return obj;
            }
            
            const parts = path.split('.');
            let current = obj;
            
            for (const part of parts) {
                if (current === null || current === undefined) {
                    break;
                }
                
                if (part.includes('[') && part.includes(']')) {
                    const [key, indexStr] = part.split('[');
                    const index = parseInt(indexStr.replace(']', ''));
                    if (isNaN(index)) return undefined;
                    current = current[key];
                    if (Array.isArray(current)) {
                        current = current[index];
                    } else {
                        return undefined;
                    }
                } else {
                    current = current[part];
                }
                
                if (current === undefined || current === null) break;
            }
            
            return current;
        }
        
        function getSampleValue(rows, columnPath) {
            for (const row of rows) {
                const value = getNestedValue(row, columnPath);
                if (value !== undefined && value !== null) {
                    return value;
                }
            }
            return null;
        }
        
        function editCell(event, td, rowIndex, columnPath) {
            // Prevent any default behavior
            event.preventDefault();
            event.stopPropagation();
            
            const originalValue = td.textContent;
            
            // Create input element
            const input = document.createElement('input');
            input.value = originalValue;
            input.style.width = '100%';
            input.style.height = '100%';
            input.style.border = 'none';
            input.style.outline = 'none';
            input.style.backgroundColor = 'var(--vscode-input-background)';
            input.style.color = 'var(--vscode-input-foreground)';
            input.style.padding = '6px 8px';
            input.style.fontSize = 'inherit';
            input.style.fontFamily = 'inherit';
            input.style.boxSizing = 'border-box';
            
            // Replace cell content with input
            td.innerHTML = '';
            td.appendChild(input);
            td.classList.add('editing');
            
            // Focus and select text
            input.focus();
            input.select();
            
            // Handle save on blur or enter
            function saveEdit() {
                const newValue = input.value;
                td.classList.remove('editing');
                td.textContent = newValue;
                td.title = newValue;
                
                // Send update message
                vscode.postMessage({
                    type: 'updateCell',
                    rowIndex: rowIndex,
                    columnPath: columnPath,
                    value: newValue
                });
            }
            
            // Handle cancel on escape
            function cancelEdit() {
                td.classList.remove('editing');
                td.textContent = originalValue;
                td.title = originalValue;
            }
            
            input.addEventListener('blur', saveEdit);
            input.addEventListener('keydown', (e) => {
                if (e.key === 'Enter') {
                    e.preventDefault();
                    saveEdit();
                } else if (e.key === 'Escape') {
                    e.preventDefault();
                    cancelEdit();
                }
            });
        }
        
        // Listen for messages from the extension
        window.addEventListener('message', event => {
            const message = event.data;
            switch (message.type) {
                case 'update':
                    updateTable(message.data);
                    break;
                case 'clipboardValidationResult':
                    const pasteAboveMenuItem = document.getElementById('pasteAboveMenuItem');
                    const pasteBelowMenuItem = document.getElementById('pasteBelowMenuItem');
                    if (message.isValidJson) {
                        pasteAboveMenuItem.classList.remove('disabled');
                        pasteBelowMenuItem.classList.remove('disabled');
                    } else {
                        pasteAboveMenuItem.classList.add('disabled');
                        pasteBelowMenuItem.classList.add('disabled');
                    }
                    break;
                case 'settingsLoaded':
                    const openaiKey = document.getElementById('openaiKey');
                    const openaiModel = document.getElementById('openaiModel');

                    openaiKey.value = message.settings.openaiKey || '';
                    openaiModel.value = message.settings.openaiModel || 'gpt-4.1-mini';
                    break;
            }
        });
        
        // Fallback: if no message is received within 5 seconds, show error
        setTimeout(() => {
            if (currentData.isIndexing) {
                updateTable({
                    rows: [],
                    columns: [],
                    isIndexing: false,
                    searchTerm: '',
                    useRegex: false,
                    parsedLines: [{
                        data: null,
                        lineNumber: 1,
                        rawLine: '',
                        error: 'Extension failed to load data. Please try reloading the file.'
                    }],
                    rawContent: '',
                    errorCount: 1,
                    loadingProgress: {
                        loadedLines: 0,
                        totalLines: 0,
                        loadingChunks: false,
                        progressPercent: 100,
                        memoryOptimized: false,
                        displayedRows: 0
                    }
                });
            }
        }, 5000);
        
        // View control functions
        function switchView(viewType) {
            // Don't switch if already on the same view
            if (currentView === viewType) {
                return;
            }
            
            // Hide any open context menus when switching views
            hideContextMenu();
            
            // Only sync data when switching away from editors if content was actually modified
            // This prevents unnecessary data corruption during view switching
            if (currentView === 'raw' && viewType !== 'raw') {
                const rawEditor = document.getElementById('rawEditor');
                if (rawEditor && rawEditor.editor) {
                    const currentContent = rawEditor.editor.getValue();
                    // Only sync if content is different from current rawContent
                    if (currentContent !== currentData.rawContent) {
                        vscode.postMessage({
                            type: 'rawContentChanged',
                            newContent: currentContent
                        });
                    }
                }
            }
            
            if (currentView === 'json' && viewType !== 'json') {
                const prettyEditor = document.getElementById('prettyEditor');
                if (prettyEditor && prettyEditor.editor) {
                    const currentContent = prettyEditor.editor.getValue();
                    // Only sync if content is different from current prettyContent
                    if (currentContent !== currentData.prettyContent) {
                        vscode.postMessage({
                            type: 'prettyContentChanged',
                            newContent: currentContent
                        });
                    }
                }
            }
            
            // Save current scroll position
            const tableContainer = document.getElementById('tableContainer');
            if (tableContainer) {
                scrollPositions[currentView] = tableContainer.scrollTop;
            }
            
            currentView = viewType;
            
            // Show spinning gazelle during view switch
            const logo = document.getElementById('logo');
            const loadingState = document.getElementById('loadingState');
            const searchContainer = document.getElementById('searchContainer');
            logo.classList.add('loading');
            loadingState.style.display = 'flex';
            loadingState.innerHTML = '<div>Switching view...</div>';
            
            // Hide search container during view switch
            searchContainer.classList.add('controls-hidden');
            
            // Update segmented control
            document.querySelectorAll('.segmented-control button').forEach(button => {
                button.classList.toggle('active', button.dataset.view === viewType);
            });
            
            // Hide all view containers
            document.getElementById('tableViewContainer').style.display = 'none';
            document.getElementById('jsonViewContainer').style.display = 'none';
            document.getElementById('rawViewContainer').style.display = 'none';
            
            // Show/hide column manager and wrap text controls based on view
            const columnManagerBtn = document.getElementById('columnManagerBtn');
            const wrapTextControl = document.querySelector('.wrap-text-control');
            
            // Show selected view container
            switch (viewType) {
                case 'table':
                    document.getElementById('tableViewContainer').style.display = 'block';
                    document.getElementById('dataTable').style.display = 'table';
                    // Show column controls for table view
                    columnManagerBtn.style.display = 'flex';
                    wrapTextControl.style.display = 'flex';
                    // Show search container for table view
                    searchContainer.style.display = 'flex';
                    // Hide loading state immediately for table view (already rendered)
                    logo.classList.remove('loading');
                    loadingState.style.display = 'none';
                    searchContainer.classList.remove('controls-hidden');
                    requestAnimationFrame(ensureTableViewportFilled);
                    break;
                case 'json':
                    document.getElementById('jsonViewContainer').style.display = 'block';
                    document.getElementById('jsonViewContainer').classList.add('isolated');
                    // Hide column controls for json view
                    columnManagerBtn.style.display = 'none';
                    wrapTextControl.style.display = 'none';
                    // Hide search container for json view
                    searchContainer.style.display = 'none';
                    
                    // Add event isolation to prevent bubbling
                    const jsonContainer = document.getElementById('jsonViewContainer');
                    jsonContainer.addEventListener('dblclick', function(e) {
                        e.stopPropagation();
                    });
                    jsonContainer.addEventListener('click', function(e) {
                        e.stopPropagation();
                    });
                    
                    // Use setTimeout to allow the loading animation to show before rendering
                    // Longer delay for larger datasets to ensure smooth animation
                    const jsonDelay = currentData.rows.length > 1000 ? 100 : 50;
                    setTimeout(() => {
                        updatePrettyView();
                        // Hide loading state after pretty view is rendered
                        logo.classList.remove('loading');
                        loadingState.style.display = 'none';
                        searchContainer.classList.remove('controls-hidden');
                    }, jsonDelay);
                    break;
                case 'raw':
                    document.getElementById('rawViewContainer').style.display = 'block';
                    // Hide column controls for raw view
                    columnManagerBtn.style.display = 'none';
                    wrapTextControl.style.display = 'none';
                    // Hide search container for raw view
                    searchContainer.style.display = 'none';
                    // Use setTimeout to allow the loading animation to show before rendering
                    // Longer delay for larger datasets to ensure smooth animation
                    const rawDelay = currentData.rawContent && currentData.rawContent.length > 100000 ? 100 : 50;
                    setTimeout(() => {
                        updateRawView();
                        // Hide loading state after raw view is rendered
                        logo.classList.remove('loading');
                        loadingState.style.display = 'none';
                        searchContainer.classList.remove('controls-hidden');
                        
                        // Automatically open file in VS Code editor
                        vscode.postMessage({
                            type: 'openInEditor'
                        });
                    }, rawDelay);
                    break;
            }
            
            // Restore scroll position
            setTimeout(() => {
                restoreScrollPosition(viewType);
            }, 0);
        }
        
        function updateJsonView() {
            renderJsonChunk(true);
            requestAnimationFrame(() => {
                ensureJsonViewportFilled();
                restoreScrollPosition('json');
            });
        }
        
        let prettyEditor = null;
        
        function updatePrettyView() {
            const editorContainer = document.getElementById('prettyEditor');
            if (!editorContainer) return;
            
            // Initialize Monaco Editor
            require.config({ paths: { 'vs': 'https://cdn.jsdelivr.net/npm/monaco-editor@0.44.0/min/vs' } });
            require(['vs/editor/editor.main'], function () {
                if (prettyEditor) {
                    prettyEditor.dispose();
                }
                
                // Use pre-formatted pretty content from Extension Host
                const prettyContent = currentData.prettyContent || '';
                const lineMapping = currentData.prettyLineMapping || [];
                
                prettyEditor = monaco.editor.create(editorContainer, {
                    value: prettyContent,
                    language: 'json',
                    theme: 'vs-dark',
                    automaticLayout: true,
                    scrollBeyondLastLine: false,
                    minimap: { enabled: false },
                    wordWrap: 'on',
                    lineNumbers: lineMapping.length > 0 ? (lineNumber) => {
                        // Use custom line numbers based on mapping
                        if (lineNumber <= lineMapping.length) {
                            const mappedNumber = lineMapping[lineNumber - 1];
                            // If mappedNumber is 0, don't show line number (empty string)
                            return mappedNumber === 0 ? '' : mappedNumber.toString();
                        }
                        return lineNumber.toString();
                    } : 'on',
                    folding: true,
                    fontSize: 12,
                    fontFamily: 'var(--vscode-editor-font-family)'
                });
                
                // Disable JSON validation for JSONL files
                monaco.languages.json.jsonDefaults.setDiagnosticsOptions({
                    validate: false,
                    allowComments: true,
                    schemas: []
                });
                
                // Additionally disable validation for current model
                const model = prettyEditor.getModel();
                if (model) {
                    monaco.editor.setModelMarkers(model, 'json', []);
                }
                
                // Add change listener with debounce
                prettyEditor.onDidChangeModelContent(() => {
                    clearTimeout(window.prettyEditTimeout);
                    window.prettyEditTimeout = setTimeout(() => {
                        vscode.postMessage({
                            type: 'prettyContentChanged',
                            newContent: prettyEditor.getValue()
                        });
                    }, 500);
                });
                
                // Add save command (Ctrl+S)
                prettyEditor.addCommand(monaco.KeyMod.CtrlCmd | monaco.KeyCode.KeyS, () => {
                    vscode.postMessage({
                        type: 'prettyContentSave',
                        newContent: prettyEditor.getValue()
                    });
                });
            });
        }
        
        
        let rawEditor = null;
        
        function updateRawView() {
            const editorContainer = document.getElementById('rawEditor');
            if (!editorContainer) return;
            
            // Initialize Monaco Editor
            require.config({ paths: { 'vs': 'https://cdn.jsdelivr.net/npm/monaco-editor@0.44.0/min/vs' } });
            require(['vs/editor/editor.main'], function () {
                if (rawEditor) {
                    rawEditor.dispose();
                }
                
                rawEditor = monaco.editor.create(editorContainer, {
                    value: currentData.rawContent || '',
                    language: 'json',
                    theme: 'vs-dark',
                    automaticLayout: true,
                    scrollBeyondLastLine: false,
                    minimap: { enabled: false },
                    wordWrap: 'on',
                    lineNumbers: 'on',
                    folding: true,
                    fontSize: 12,
                    fontFamily: 'var(--vscode-editor-font-family)'
                });
                
                // Disable JSON validation for JSONL files
                monaco.languages.json.jsonDefaults.setDiagnosticsOptions({
                    validate: false,
                    allowComments: true,
                    schemas: []
                });
                
                // Additionally disable validation for current model
                const model = rawEditor.getModel();
                if (model) {
                    monaco.editor.setModelMarkers(model, 'json', []);
                }
                
                // Handle content changes
                rawEditor.onDidChangeModelContent(() => {
                    clearTimeout(window.rawEditTimeout);
                    window.rawEditTimeout = setTimeout(() => {
                        vscode.postMessage({
                            type: 'rawContentChanged',
                            newContent: rawEditor.getValue()
                        });
                    }, 500);
                });
                
                // Handle Ctrl+S
                rawEditor.addCommand(monaco.KeyMod.CtrlCmd | monaco.KeyCode.KeyS, () => {
                    vscode.postMessage({
                        type: 'rawContentSave',
                        newContent: rawEditor.getValue()
                    });
                });
            });
        }
        
        
        function expandCell(event, td, rowIndex, columnPath) {
            event.preventDefault();
            event.stopPropagation();

            const value = getNestedValue(currentData.allRows[rowIndex], columnPath);
            if (typeof value !== 'object' || value === null) return;
            
            // Create expanded content
            const expandedContent = document.createElement('div');
            expandedContent.className = 'expanded-content';
            
            if (Array.isArray(value)) {
                value.forEach((item, index) => {
                    const div = document.createElement('div');
                    const strong = document.createElement('strong');
                    strong.textContent = index + ':';
                    div.appendChild(strong);
                    div.appendChild(document.createTextNode(' ' + JSON.stringify(item)));
                    expandedContent.appendChild(div);
                });
            } else {
                Object.entries(value).forEach(([key, val]) => {
                    const div = document.createElement('div');
                    const strong = document.createElement('strong');
                    strong.textContent = key + ':';
                    div.appendChild(strong);
                    div.appendChild(document.createTextNode(' ' + JSON.stringify(val)));
                    expandedContent.appendChild(div);
                });
            }
            
            // Position and show
            td.appendChild(expandedContent);
            
            // Hide on click outside
            setTimeout(() => {
                document.addEventListener('click', function hideExpanded() {
                    expandedContent.remove();
                    document.removeEventListener('click', hideExpanded);
                });
            }, 0);
        }
        
        // Add event listeners for view controls
        document.querySelectorAll('.segmented-control button').forEach(button => {
            button.addEventListener('click', (e) => switchView(e.currentTarget.dataset.view));
        });
        
        // Add event listeners for context menus
        document.getElementById('contextMenu').addEventListener('click', handleContextMenu);
        document.getElementById('rowContextMenu').addEventListener('click', handleRowContextMenu);
        
        // Hide context menus when clicking outside
        document.addEventListener('click', (e) => {
            if (!e.target.closest('.context-menu') && !e.target.closest('.row-context-menu')) {
                hideContextMenu();
            }
        });
        
    </script>
</body>
</html>`;
    }

    
    private async updateCell(rowIndex: number, columnPath: string, value: string, webviewPanel: vscode.WebviewPanel, document: vscode.TextDocument) {
        if (rowIndex < 0 || rowIndex >= this.rows.length) {
            console.error(`Invalid row index for updateCell: ${rowIndex}, total rows: ${this.rows.length}`);
            return;
        }

        try {
            // Try to parse as JSON first
            let parsedValue: any = value;
            if (value.trim() !== '') {
                try {
                    parsedValue = JSON.parse(value);
                } catch {
                    // If not valid JSON, treat as string
                    parsedValue = value;
                }
            } else {
                parsedValue = null;
            }

            // Update the row in the main array
            this.setNestedValue(this.rows[rowIndex], columnPath, parsedValue);

            // Rebuild parsedLines
            this.parsedLines = this.rows.map((row, index) => ({
                data: row,
                lineNumber: index + 1,
                rawLine: JSON.stringify(row)
            }));

            // Update filtered rows
            this.filterRows();

            // Update raw content
            this.rawContent = this.rows.map(row => JSON.stringify(row)).join('\n');

            // Debounce the save operation
            if (this.pendingSaveTimeout) {
                clearTimeout(this.pendingSaveTimeout);
            }

            this.pendingSaveTimeout = setTimeout(async () => {
                try {
                    this.isUpdating = true;

>>>>>>> 253e52c6
                    const fullRange = new vscode.Range(
                        document.positionAt(0),
                        document.positionAt(document.getText().length)
                    );

                    const edit = new vscode.WorkspaceEdit();
                    edit.replace(document.uri, fullRange, this.rawContent);

                    const success = await vscode.workspace.applyEdit(edit);

                    if (!success) {
                        console.error('Failed to apply workspace edit');
                        vscode.window.showErrorMessage('Failed to save changes');
                    }
                } catch (saveError) {
                    console.error('Error saving cell update:', saveError);
                } finally {
                    setTimeout(() => {
                        this.isUpdating = false;
                    }, 200);
                }
            }, 300); // Debounce for 300ms

            // Update the webview immediately to show the change
            this.updateWebview(webviewPanel);
        } catch (error) {
            console.error('Error updating cell:', error);
            vscode.window.showErrorMessage('Failed to update cell value');
        }
    }
    
    private setNestedValue(obj: any, path: string, value: any) {
        utils.setNestedValue(obj, path, value);
    }

    private isStringifiedJson(value: any): boolean {
        return utils.isStringifiedJson(value);
    }

    private async handleUnstringifyColumn(columnPath: string, webviewPanel: vscode.WebviewPanel, document: vscode.TextDocument) {
        try {
            // First, check if the column contains stringified JSON
            let hasStringifiedJson = false;
            const totalRows = this.rows.length;
            const isRootLevelString = columnPath === '(value)';

            // Check a sample of rows to see if they contain stringified JSON
            const sampleSize = Math.min(100, totalRows);
            for (let i = 0; i < sampleSize; i++) {
                const value = isRootLevelString ? this.rows[i] : this.getNestedValue(this.rows[i], columnPath);
                if (this.isStringifiedJson(value)) {
                    hasStringifiedJson = true;
                    break;
                }
            }

            if (!hasStringifiedJson) {
                vscode.window.showWarningMessage(`Column "${columnPath}" does not appear to contain stringified JSON data.`);
                return;
            }

            // Process rows in chunks to avoid blocking the UI
            const chunkSize = 100;
            let successCount = 0;
            let errorCount = 0;
            
            if (totalRows > 1000) {
                await vscode.window.withProgress({
                    location: vscode.ProgressLocation.Notification,
                    title: `Unstringifying JSON in column "${columnPath}"`,
                    cancellable: false
                }, async (progress) => {
                    progress.report({ increment: 0, message: `Processing ${totalRows.toLocaleString()} rows...` });
                    
                    for (let i = 0; i < totalRows; i += chunkSize) {
                        const endIndex = Math.min(i + chunkSize, totalRows);

                        for (let j = i; j < endIndex; j++) {
                            const row = this.rows[j];
                            const value = isRootLevelString ? row : this.getNestedValue(row, columnPath);

                            if (this.isStringifiedJson(value)) {
                                try {
                                    const parsedValue = JSON.parse(value as string);
                                    if (isRootLevelString) {
                                        // Replace the entire row with the parsed object
                                        this.rows[j] = parsedValue;
                                    } else {
                                        this.setNestedValue(row, columnPath, parsedValue);
                                    }
                                    successCount++;
                                } catch (error) {
                                    errorCount++;
                                    console.warn(`Failed to parse JSON in row ${j + 1}, column "${columnPath}":`, error);
                                }
                            }
                        }
                        
                        // Update progress for large files
                        const progressPercent = Math.round((endIndex / totalRows) * 100);
                        progress.report({ 
                            increment: 0, 
                            message: `Processed ${endIndex.toLocaleString()} of ${totalRows.toLocaleString()} rows (${progressPercent}%)` 
                        });
                        
                        // Yield control to prevent blocking the UI
                        if (i % (chunkSize * 10) === 0) {
                            await new Promise(resolve => setTimeout(resolve, 0));
                        }
                    }
                });
            } else {
                for (let i = 0; i < totalRows; i += chunkSize) {
                    const endIndex = Math.min(i + chunkSize, totalRows);
                    
                    for (let j = i; j < endIndex; j++) {
                        const row = this.rows[j];
                        const value = isRootLevelString ? row : this.getNestedValue(row, columnPath);

                        if (this.isStringifiedJson(value)) {
                            try {
                                const parsedValue = JSON.parse(value as string);
                                if (isRootLevelString) {
                                    // Replace the entire row with the parsed object
                                    this.rows[j] = parsedValue;
                                } else {
                                    this.setNestedValue(row, columnPath, parsedValue);
                                }
                                successCount++;
                            } catch (error) {
                                errorCount++;
                                console.warn(`Failed to parse JSON in row ${j + 1}, column "${columnPath}":`, error);
                            }
                        }
                    }
                    
                    // Yield control to prevent blocking the UI
                    if (i % (chunkSize * 10) === 0) {
                        await new Promise(resolve => setTimeout(resolve, 0));
                    }
                }
            }

            // If we unstringified root-level strings, we need to recalculate columns
            if (isRootLevelString && successCount > 0) {
                // Recalculate path counts for the new object structure
                this.pathCounts = {};
                this.rows.forEach(row => {
                    if (row && typeof row === 'object') {
                        this.countPaths(row, '', this.pathCounts);
                    }
                });

                // Update columns to reflect the new structure
                this.updateColumns();
            }

            // Update raw content and save changes
            this.rawContent = this.rows.map(row => JSON.stringify(row)).join('\n');
            
            // Update pretty content to reflect the unstringified data
            const prettyResult = this.convertJsonlToPrettyWithLineNumbers(this.rows);
            this.prettyContent = prettyResult.content;
            this.prettyLineMapping = prettyResult.lineMapping;

            // Save the changes to the file
            const fullRange = new vscode.Range(
                document.positionAt(0),
                document.positionAt(document.getText().length)
            );

            const edit = new vscode.WorkspaceEdit();
            edit.replace(document.uri, fullRange, this.rawContent);

            const success = await vscode.workspace.applyEdit(edit);
            if (!success) {
                vscode.window.showErrorMessage('Failed to save unstringified changes to file.');
                return;
            }

            // Update the webview to reflect changes
            this.updateWebview(webviewPanel);
            
            // Show completion message
            const message = `Successfully unstringified ${successCount.toLocaleString()} JSON values in column "${columnPath}".`;
            if (errorCount > 0) {
                vscode.window.showWarningMessage(`${message} ${errorCount.toLocaleString()} values could not be parsed.`);
            } else {
                vscode.window.showInformationMessage(message);
            }
            
        } catch (error) {
            console.error('Error unstringifying column:', error);
            vscode.window.showErrorMessage(`Failed to unstringify column "${columnPath}": ${error instanceof Error ? error.message : 'Unknown error'}`);
        }
    }

}<|MERGE_RESOLUTION|>--- conflicted
+++ resolved
@@ -15,8 +15,6 @@
     private isIndexing: boolean = false;
     private parsedLines: ParsedLine[] = [];
     private rawContent: string = '';
-    private prettyContent: string = '';
-    private prettyLineMapping: number[] = [];
     private errorCount: number = 0;
 
     // Chunked loading properties
@@ -91,12 +89,6 @@
                                 break;
                             case 'rawContentSave':
                                 await this.handleRawContentSave(message.newContent, webviewPanel, document);
-                                break;
-                            case 'prettyContentChanged':
-                                await this.handlePrettyContentChange(message.newContent, webviewPanel, document);
-                                break;
-                            case 'prettyContentSave':
-                                await this.handlePrettyContentSave(message.newContent, webviewPanel, document);
                                 break;
                             case 'forceSave':
                                 await document.save();
@@ -221,10 +213,6 @@
             this.isIndexing = true;
             const text = document.getText();
             this.rawContent = text;
-            
-            // Initialize pretty content after parsing
-            this.prettyContent = '';
-            
             const lines = text.split('\n');
             
             this.totalLines = lines.length;
@@ -272,11 +260,6 @@
             this.filteredRows = this.rows; // Point to same array for small files
             this.isIndexing = false;
             
-            // Initialize pretty content after loading
-            const prettyResult = this.convertJsonlToPrettyWithLineNumbers(this.rows);
-            this.prettyContent = prettyResult.content;
-            this.prettyLineMapping = prettyResult.lineMapping;
-            
             if (this.currentWebviewPanel) {
                 this.updateWebview(this.currentWebviewPanel);
             }
@@ -307,11 +290,6 @@
         
         this.filteredRows = this.rows; // Point to same array initially
         this.isIndexing = false;
-        
-        // Initialize pretty content after loading
-        const prettyResult = this.convertJsonlToPrettyWithLineNumbers(this.rows);
-        this.prettyContent = prettyResult.content;
-        this.prettyLineMapping = prettyResult.lineMapping;
         
         if (this.currentWebviewPanel) {
             this.updateWebview(this.currentWebviewPanel);
@@ -385,11 +363,6 @@
         }
         
         this.loadingChunks = false;
-        
-        // Update pretty content after all chunks are loaded
-        const prettyResult = this.convertJsonlToPrettyWithLineNumbers(this.rows);
-        this.prettyContent = prettyResult.content;
-        this.prettyLineMapping = prettyResult.lineMapping;
         
         // Final update
         if (this.currentWebviewPanel) {
@@ -618,11 +591,6 @@
             // Update raw content
             this.rawContent = this.rows.map(row => JSON.stringify(row)).join('\n');
             
-            // Update pretty content
-            const prettyResult = this.convertJsonlToPrettyWithLineNumbers(this.rows);
-            this.prettyContent = prettyResult.content;
-            this.prettyLineMapping = prettyResult.lineMapping;
-            
             // Update the document content
             const edit = new vscode.WorkspaceEdit();
             edit.replace(
@@ -799,11 +767,6 @@
                 
                 this.rawContent = this.rows.map(row => JSON.stringify(row)).join('\n');
                 
-                // Update pretty content
-                const prettyResult = this.convertJsonlToPrettyWithLineNumbers(this.rows);
-                this.prettyContent = prettyResult.content;
-                this.prettyLineMapping = prettyResult.lineMapping;
-                
                 // Save to document
                 this.isUpdating = true;
                 const edit = new vscode.WorkspaceEdit();
@@ -1370,6 +1333,155 @@
         return data.choices[0].message.content.trim();
     }
 
+    private convertJsonlToPrettyWithLineNumbers(rows: JsonRow[]): { content: string, lineMapping: number[] } {
+        if (rows.length === 0) {
+            return { content: '', lineMapping: [] };
+        }
+
+        const lineMapping: number[] = [];
+        let content = '';
+
+        rows.forEach((row, index) => {
+            const prettyJson = JSON.stringify(row, null, 2);
+            const lines = prettyJson.split('\n');
+
+            // Only show line number for the first line of each JSON object
+            const originalLineNumber = index + 1;
+            lines.forEach((line, lineIndex) => {
+                if (lineIndex === 0) {
+                    // First line of JSON object - show original line number
+                    lineMapping.push(originalLineNumber);
+                } else {
+                    // Other lines - show empty string (will be handled by Monaco Editor)
+                    lineMapping.push(0);
+                }
+            });
+
+            if (content) {
+                content += '\n' + prettyJson;
+            } else {
+                content = prettyJson;
+            }
+        });
+
+        return { content, lineMapping };
+    }
+
+    private convertPrettyToJsonl(prettyContent: string): string {
+        console.log('Converting pretty content to JSONL:', prettyContent.substring(0, 200) + '...');
+
+        try {
+            // First try to parse as a single JSON object
+            const parsed = JSON.parse(prettyContent);
+
+            // If it's an array, convert each element to a separate JSONL line
+            if (Array.isArray(parsed)) {
+                const result = parsed.map(item => JSON.stringify(item)).join('\n');
+                console.log('Parsed as array, result:', result.substring(0, 200) + '...');
+                return result;
+            }
+
+            // If it's a single object, return it as one line
+            const result = JSON.stringify(parsed);
+            console.log('Parsed as single object, result:', result);
+            return result;
+        } catch {
+            // If not valid JSON, try to parse multiple JSON objects separated by empty lines
+            try {
+                const lines = prettyContent.split('\n');
+                const jsonlLines: string[] = [];
+                let currentJsonObject = '';
+                let braceCount = 0;
+                let inString = false;
+                let escapeNext = false;
+
+                console.log('Parsing multiple JSON objects, total lines:', lines.length);
+
+                for (const line of lines) {
+                    const trimmed = line.trim();
+
+                    // Skip empty lines
+                    if (!trimmed) {
+                        if (currentJsonObject.trim()) {
+                            try {
+                                const parsed = JSON.parse(currentJsonObject.trim());
+                                jsonlLines.push(JSON.stringify(parsed));
+                                currentJsonObject = '';
+                                braceCount = 0;
+                            } catch {
+                                console.warn('Skipping invalid JSON object:', currentJsonObject.trim());
+                                currentJsonObject = '';
+                                braceCount = 0;
+                            }
+                        }
+                        continue;
+                    }
+
+                    // Add line to current JSON object
+                    currentJsonObject += line + '\n';
+
+                    // Count braces to determine when we have a complete object
+                    for (let i = 0; i < line.length; i++) {
+                        const char = line[i];
+
+                        if (escapeNext) {
+                            escapeNext = false;
+                            continue;
+                        }
+
+                        if (char === '\\') {
+                            escapeNext = true;
+                            continue;
+                        }
+
+                        if (char === '"' && !escapeNext) {
+                            inString = !inString;
+                            continue;
+                        }
+
+                        if (!inString) {
+                            if (char === '{') {
+                                braceCount++;
+                            } else if (char === '}') {
+                                braceCount--;
+
+                                // If we've closed all braces, we have a complete object
+                                if (braceCount === 0 && currentJsonObject.trim()) {
+                                    try {
+                                        const parsed = JSON.parse(currentJsonObject.trim());
+                                        jsonlLines.push(JSON.stringify(parsed));
+                                        currentJsonObject = '';
+                                    } catch {
+                                        console.warn('Skipping invalid JSON object:', currentJsonObject.trim());
+                                        currentJsonObject = '';
+                                    }
+                                }
+                            }
+                        }
+                    }
+                }
+
+                // Handle any remaining object
+                if (currentJsonObject.trim()) {
+                    try {
+                        const parsed = JSON.parse(currentJsonObject.trim());
+                        jsonlLines.push(JSON.stringify(parsed));
+                    } catch {
+                        console.warn('Skipping invalid JSON object:', currentJsonObject.trim());
+                    }
+                }
+
+                const result = jsonlLines.join('\n');
+                console.log('Multiple JSON objects parsing result:', result.substring(0, 200) + '...');
+                return result;
+            } catch {
+                // If all else fails, return empty string to avoid corruption
+                console.error('Failed to convert pretty content to JSONL');
+                return '';
+            }
+        }
+    }
+
     private async handleGetSettings(webviewPanel: vscode.WebviewPanel) {
         try {
             const aiProvider = this.context.globalState.get<string>('aiProvider', 'copilot');
@@ -1674,7 +1786,7 @@
                 this.loadedLines = 0;
                 this.rows = [];
                 this.parsedLines = [];
-
+                
                 // Reset path counts for accurate column detection
                 this.pathCounts = {};
                 
@@ -1691,6 +1803,7 @@
                                 rawLine: line,
                                 error: undefined
                             });
+                            
                             // Count paths for column detection
                             try {
                                 this.countPaths(parsed, '', this.pathCounts);
@@ -1711,11 +1824,6 @@
                 this.loadedLines = this.rows.length;
                 this.filteredRows = this.rows;
                 
-                // Update pretty content to match the new JSONL
-                const prettyResult = this.convertJsonlToPrettyWithLineNumbers(this.rows);
-                this.prettyContent = prettyResult.content;
-                this.prettyLineMapping = prettyResult.lineMapping;
-                
                 // Update columns based on new data
                 this.updateColumns();
                 
@@ -1746,270 +1854,6 @@
                 setTimeout(() => { this.isUpdating = false; }, 100);
             }
         }
-    }
-
-    private async handlePrettyContentChange(newContent: string, webviewPanel: vscode.WebviewPanel, document: vscode.TextDocument) {
-        console.log('Pretty content changed, calling updatePrettyContent');
-        await this.updatePrettyContent(newContent, webviewPanel, document, false);
-    }
-
-    private async handlePrettyContentSave(newContent: string, webviewPanel: vscode.WebviewPanel, document: vscode.TextDocument) {
-        console.log('Pretty content save, calling updatePrettyContent');
-        await this.updatePrettyContent(newContent, webviewPanel, document, true);
-    }
-
-    private async updatePrettyContent(newContent: string, webviewPanel: vscode.WebviewPanel, document: vscode.TextDocument, isSave: boolean) {
-        try {
-            // Update the pretty content
-            this.prettyContent = newContent;
-            
-            // Set updating flag to prevent document change handler from reloading (only for change events)
-            if (!isSave) {
-                this.isUpdating = true;
-            }
-            
-            // Convert pretty JSON back to JSONL format
-            const jsonlContent = this.convertPrettyToJsonl(newContent);
-            
-            // Don't update if conversion resulted in empty content (to avoid data loss)
-            if (!jsonlContent.trim()) {
-                console.warn('Pretty content conversion resulted in empty JSONL, skipping update');
-                return;
-            }
-            
-            // Update the document content
-            const edit = new vscode.WorkspaceEdit();
-            edit.replace(
-                document.uri,
-                new vscode.Range(0, 0, document.lineCount, 0),
-                jsonlContent
-            );
-            const success = await vscode.workspace.applyEdit(edit);
-            
-            if (success) {
-                // Save the document to update dirty state indicator (only for save events)
-                if (isSave) {
-                    await document.save();
-                }
-                
-                // Update internal data structures for both save and content changes
-                // Parse the new content to update internal data without full reload
-                const lines = jsonlContent.split('\n');
-                this.totalLines = lines.length;
-                this.loadedLines = 0;
-                this.rows = [];
-                this.parsedLines = [];
-                
-                // Parse lines to update rows and columns
-                for (let i = 0; i < lines.length; i++) {
-                    const line = lines[i].trim();
-                    if (line) {
-                        try {
-                            const parsed = JSON.parse(line);
-                            this.rows.push(parsed);
-                            this.parsedLines.push({
-                                data: parsed,
-                                lineNumber: i + 1,
-                                rawLine: line,
-                                error: undefined
-                            });
-                        } catch (error) {
-                            this.parsedLines.push({
-                                data: null,
-                                lineNumber: i + 1,
-                                rawLine: line,
-                                error: error instanceof Error ? error.message : String(error)
-                            });
-                        }
-                    }
-                }
-                
-                this.loadedLines = this.rows.length;
-                this.filteredRows = this.rows;
-                
-                // Update raw content to match the new JSONL
-                this.rawContent = jsonlContent;
-                
-                // Update columns based on new data
-                this.updateColumns();
-                
-                // Update the webview to reflect changes
-                this.updateWebview(webviewPanel);
-                
-                // Show success message only for save events
-                if (isSave) {
-                    vscode.window.showInformationMessage('File saved successfully');
-                }
-            } else {
-                const errorMsg = isSave ? 'Failed to save file' : 'Failed to save pretty content changes';
-                vscode.window.showErrorMessage(errorMsg);
-            }
-            
-            // Reset updating flag after a short delay (only for change events)
-            if (!isSave) {
-                setTimeout(() => { this.isUpdating = false; }, 100);
-            }
-        } catch (error) {
-            console.error('Error handling pretty content:', error);
-            const errorMessage = error instanceof Error ? error.message : String(error);
-            const errorMsg = isSave ? 'Failed to save file: ' + errorMessage : 'Failed to save pretty content changes: ' + errorMessage;
-            vscode.window.showErrorMessage(errorMsg);
-            
-            // Reset updating flag on error (only for change events)
-            if (!isSave) {
-                setTimeout(() => { this.isUpdating = false; }, 100);
-            }
-        }
-    }
-
-    private convertPrettyToJsonl(prettyContent: string): string {
-        console.log('Converting pretty content to JSONL:', prettyContent.substring(0, 200) + '...');
-        
-        try {
-            // First try to parse as a single JSON object
-            const parsed = JSON.parse(prettyContent);
-            
-            // If it's an array, convert each element to a separate JSONL line
-            if (Array.isArray(parsed)) {
-                const result = parsed.map(item => JSON.stringify(item)).join('\n');
-                console.log('Parsed as array, result:', result.substring(0, 200) + '...');
-                return result;
-            }
-            
-            // If it's a single object, return it as one line
-            const result = JSON.stringify(parsed);
-            console.log('Parsed as single object, result:', result);
-            return result;
-        } catch {
-            // If not valid JSON, try to parse multiple JSON objects separated by empty lines
-            try {
-                const lines = prettyContent.split('\n');
-                const jsonlLines: string[] = [];
-                let currentJsonObject = '';
-                let braceCount = 0;
-                let inString = false;
-                let escapeNext = false;
-                
-                console.log('Parsing multiple JSON objects, total lines:', lines.length);
-                
-                for (const line of lines) {
-                    const trimmed = line.trim();
-                    
-                    // Skip empty lines
-                    if (!trimmed) {
-                        if (currentJsonObject.trim()) {
-                            try {
-                                const parsed = JSON.parse(currentJsonObject.trim());
-                                jsonlLines.push(JSON.stringify(parsed));
-                                currentJsonObject = '';
-                                braceCount = 0;
-                            } catch {
-                                console.warn('Skipping invalid JSON object:', currentJsonObject.trim());
-                                currentJsonObject = '';
-                                braceCount = 0;
-                            }
-                        }
-                        continue;
-                    }
-                    
-                    // Add line to current JSON object
-                    currentJsonObject += line + '\n';
-                    
-                    // Count braces to determine when we have a complete object
-                    for (let i = 0; i < line.length; i++) {
-                        const char = line[i];
-                        
-                        if (escapeNext) {
-                            escapeNext = false;
-                            continue;
-                        }
-                        
-                        if (char === '\\') {
-                            escapeNext = true;
-                            continue;
-                        }
-                        
-                        if (char === '"' && !escapeNext) {
-                            inString = !inString;
-                            continue;
-                        }
-                        
-                        if (!inString) {
-                            if (char === '{') {
-                                braceCount++;
-                            } else if (char === '}') {
-                                braceCount--;
-                                
-                                // If we've closed all braces, we have a complete object
-                                if (braceCount === 0 && currentJsonObject.trim()) {
-                                    try {
-                                        const parsed = JSON.parse(currentJsonObject.trim());
-                                        jsonlLines.push(JSON.stringify(parsed));
-                                        currentJsonObject = '';
-                                    } catch {
-                                        console.warn('Skipping invalid JSON object:', currentJsonObject.trim());
-                                        currentJsonObject = '';
-                                    }
-                                }
-                            }
-                        }
-                    }
-                }
-                
-                // Handle any remaining object
-                if (currentJsonObject.trim()) {
-                    try {
-                        const parsed = JSON.parse(currentJsonObject.trim());
-                        jsonlLines.push(JSON.stringify(parsed));
-                    } catch {
-                        console.warn('Skipping invalid JSON object:', currentJsonObject.trim());
-                    }
-                }
-                
-                const result = jsonlLines.join('\n');
-                console.log('Multiple JSON objects parsing result:', result.substring(0, 200) + '...');
-                return result;
-            } catch {
-                // If all else fails, return empty string to avoid corruption
-                console.error('Failed to convert pretty content to JSONL');
-                return '';
-            }
-        }
-    }
-
-
-    private convertJsonlToPrettyWithLineNumbers(rows: JsonRow[]): { content: string, lineMapping: number[] } {
-        if (rows.length === 0) {
-            return { content: '', lineMapping: [] };
-        }
-        
-        const lineMapping: number[] = [];
-        let content = '';
-        
-        rows.forEach((row, index) => {
-            const prettyJson = JSON.stringify(row, null, 2);
-            const lines = prettyJson.split('\n');
-            
-            // Only show line number for the first line of each JSON object
-            const originalLineNumber = index + 1;
-            lines.forEach((line, lineIndex) => {
-                if (lineIndex === 0) {
-                    // First line of JSON object - show original line number
-                    lineMapping.push(originalLineNumber);
-                } else {
-                    // Other lines - show empty string (will be handled by Monaco Editor)
-                    lineMapping.push(0);
-                }
-            });
-            
-            if (content) {
-                content += '\n' + prettyJson;
-            } else {
-                content = prettyJson;
-            }
-        });
-        
-        return { content, lineMapping };
     }
 
     private async handleDocumentChange(rowIndex: number, newData: any, webviewPanel: vscode.WebviewPanel, document: vscode.TextDocument) {
@@ -2357,8 +2201,6 @@
                     searchTerm: this.searchTerm,
                     parsedLines: this.parsedLines || [],
                     rawContent: this.rawContent || '',
-                    prettyContent: this.prettyContent || '',
-                    prettyLineMapping: this.prettyLineMapping || [],
                     errorCount: this.errorCount,
                     loadingProgress: {
                         loadedLines: this.loadedLines,
@@ -2380,280 +2222,8 @@
             vscode.Uri.joinPath(this.context.extensionUri, 'gazelle.svg')
         );
 
-<<<<<<< HEAD
         return getHtmlTemplate(gazelleIconUri.toString(), styles, scripts);
     }
-=======
-        return `<!DOCTYPE html>
-<html lang="en">
-<head>
-    <meta charset="UTF-8">
-    <meta name="viewport" content="width=device-width, initial-scale=1.0">
-    <title>JSONL Gazelle</title>
-    <script src="https://cdn.jsdelivr.net/npm/monaco-editor@0.44.0/min/vs/loader.js"></script>
-    <style>
-        html, body {
-            font-family: var(--vscode-font-family);
-            font-size: var(--vscode-font-size);
-            color: var(--vscode-foreground);
-            background-color: var(--vscode-editor-background);
-            margin: 0;
-            padding: 0;
-            height: 100%;
-            overflow: hidden;
-        }
-        
-        body {
-            display: flex;
-            flex-direction: column;
-        }
-        
-        .main-content {
-            flex: 1;
-            display: flex;
-            flex-direction: column;
-            overflow: hidden;
-        }
-        
-        .header {
-            display: flex;
-            align-items: center;
-            padding: 10px;
-            background-color: var(--vscode-editor-background);
-            border-bottom: 1px solid var(--vscode-panel-border);
-            gap: 10px;
-        }
-        
-        .logo {
-            width: 32px;
-            height: 32px;
-            margin-right: 10px;
-        }
-        
-        .logo.loading {
-            animation: spin 2s linear infinite;
-        }
-        
-        .loading-state {
-            display: flex;
-            align-items: center;
-            gap: 10px;
-            flex: 1;
-            justify-content: center;
-            font-size: 14px;
-            color: var(--vscode-descriptionForeground);
-        }
-        
-        .loading-progress {
-            font-size: 12px;
-            color: var(--vscode-descriptionForeground);
-        }
-        
-        .controls-hidden {
-            display: none !important;
-        }
-        
-        .search-container {
-            display: flex;
-            align-items: center;
-            gap: 5px;
-            flex: 1;
-        }
-        
-        .search-input {
-            flex: 1;
-            padding: 5px 10px;
-            border: 1px solid var(--vscode-input-border);
-            background-color: var(--vscode-input-background);
-            color: var(--vscode-input-foreground);
-            border-radius: 3px;
-        }
-        
-        .search-input:focus {
-            outline: none;
-            border-color: var(--vscode-focusBorder);
-        }
-        
-        .search-icon {
-            color: var(--vscode-foreground);
-            display: flex;
-            align-items: center;
-        }
-        
-        .search-icon svg {
-            width: 16px;
-            height: 16px;
-        }
-        
-        .replace-container {
-            display: flex;
-            align-items: center;
-            gap: 5px;
-        }
-        
-        .replace-toggle {
-            padding: 5px 10px;
-            background-color: var(--vscode-button-secondaryBackground);
-            color: var(--vscode-button-secondaryForeground);
-            border: 1px solid var(--vscode-button-border);
-            border-radius: 3px;
-            cursor: pointer;
-            font-size: 12px;
-        }
-        
-        .replace-toggle:hover {
-            background-color: var(--vscode-button-secondaryHoverBackground);
-        }
-        
-        .replace-input {
-            padding: 5px 10px;
-            border: 1px solid var(--vscode-input-border);
-            background-color: var(--vscode-input-background);
-            color: var(--vscode-input-foreground);
-            border-radius: 3px;
-            width: 200px;
-            display: none;
-        }
-        
-        .replace-input.expanded {
-            display: block;
-        }
-        
-        .checkbox-container {
-            display: flex;
-            align-items: center;
-            gap: 5px;
-            font-size: 12px;
-        }
-        
-        .checkbox {
-            accent-color: var(--vscode-checkbox-background);
-        }
-        
-        .button {
-            padding: 5px 10px;
-            background-color: var(--vscode-button-background);
-            color: var(--vscode-button-foreground);
-            border: none;
-            border-radius: 3px;
-            cursor: pointer;
-            display: flex;
-            align-items: center;
-            gap: 5px;
-        }
-        
-        .button svg {
-            width: 16px;
-            height: 16px;
-            flex-shrink: 0;
-        }
-        
-        .button:hover {
-            background-color: var(--vscode-button-hoverBackground);
-        }
-        
-        .ai-container {
-            display: flex;
-            align-items: center;
-            gap: 5px;
-            margin-left: 10px;
-        }
-        
-        .ai-input {
-            padding: 5px 10px;
-            border: 1px solid var(--vscode-input-border);
-            background-color: var(--vscode-input-background);
-            color: var(--vscode-input-foreground);
-            border-radius: 3px;
-            width: 300px;
-        }
-        
-        .model-select {
-            padding: 5px 10px;
-            border: 1px solid var(--vscode-input-border);
-            background-color: var(--vscode-input-background);
-            color: var(--vscode-input-foreground);
-            border-radius: 3px;
-        }
-        
-        .table-container {
-            flex: 1;
-            overflow: auto;
-            min-height: 0;
-        }
-        
-        .view-container {
-            height: 100%;
-            overflow: visible;
-        }
-        
-        .view-container.isolated {
-            position: relative;
-            z-index: 10;
-        }
-        
-        #rawViewContainer {
-            height: 100%;
-            overflow: auto;
-            font-family: var(--vscode-editor-font-family);
-            font-size: 12px;
-        }
-        
-        #jsonViewContainer {
-            height: 100%;
-            overflow: auto;
-            font-family: var(--vscode-editor-font-family);
-            font-size: 12px;
-        }
-        
-        table {
-            width: 100%;
-            border-collapse: collapse;
-            font-size: 12px;
-            font-family: var(--vscode-editor-font-family);
-        }
-        
-        th {
-            background-color: var(--vscode-editor-background);
-            color: var(--vscode-foreground);
-            padding: 8px;
-            text-align: left;
-            border-bottom: 1px solid var(--vscode-panel-border);
-            position: sticky;
-            top: 0;
-            z-index: 10;
-            cursor: pointer;
-            user-select: none;
-            position: relative;
-            min-width: 50px;
-            white-space: nowrap;
-            overflow: hidden;
-            text-overflow: ellipsis;
-        }
-        
-        .resize-handle {
-            position: absolute;
-            top: 0;
-            right: 0;
-            width: 4px;
-            height: 100%;
-            background-color: transparent;
-            cursor: col-resize;
-            z-index: 20;
-        }
-        
-        .resize-handle:hover {
-            background-color: var(--vscode-focusBorder);
-        }
-        
-        .resizing {
-            cursor: col-resize !important;
-        }
-        
-        th:hover {
-            background-color: var(--vscode-list-hoverBackground);
-        }
->>>>>>> 253e52c6
 
     
     private async updateCell(rowIndex: number, columnPath: string, value: string, webviewPanel: vscode.WebviewPanel, document: vscode.TextDocument) {
@@ -2701,3302 +2271,6 @@
                 try {
                     this.isUpdating = true;
 
-<<<<<<< HEAD
-=======
-        .row-context-menu-separator {
-            height: 1px;
-            background-color: var(--vscode-menu-separatorBackground);
-            margin: 5px 0;
-        }
-        
-        .settings-button {
-            margin-left: auto;
-        }
-        
-        .export-container {
-            position: relative;
-            display: inline-block;
-        }
-        
-        .export-dropdown {
-            position: absolute;
-            top: 100%;
-            right: 0;
-            background-color: var(--vscode-menu-background);
-            border: 1px solid var(--vscode-menu-border);
-            border-radius: 3px;
-            padding: 5px 0;
-            z-index: 1000;
-            min-width: 120px;
-        }
-        
-        .export-dropdown-item {
-            padding: 8px 15px;
-            cursor: pointer;
-            color: var(--vscode-menu-foreground);
-            font-size: 12px;
-        }
-        
-        .export-dropdown-item:hover {
-            background-color: var(--vscode-menu-selectionBackground);
-        }
-        
-        
-        
-        .view-controls {
-            display: flex;
-            align-items: center;
-            gap: 10px;
-            margin-bottom: 10px;
-            padding: 10px;
-            background-color: var(--vscode-editor-background);
-            border-bottom: 1px solid var(--vscode-panel-border);
-            flex-shrink: 0;
-        }
-        
-        .segmented-control {
-            display: flex;
-            background-color: var(--vscode-button-secondaryBackground);
-            border-radius: 5px;
-            overflow: hidden;
-        }
-        
-        .segmented-control button {
-            background: none;
-            border: none;
-            padding: 8px 16px;
-            color: var(--vscode-button-secondaryForeground);
-            cursor: pointer;
-            transition: background-color 0.2s;
-            display: flex;
-            align-items: center;
-            gap: 5px;
-        }
-        
-        .segmented-control button svg {
-            width: 16px;
-            height: 16px;
-            flex-shrink: 0;
-        }
-        
-        .segmented-control button.active {
-            background-color: var(--vscode-button-background);
-            color: var(--vscode-button-foreground);
-        }
-        
-        .segmented-control button:hover:not(.active) {
-            background-color: var(--vscode-button-secondaryHoverBackground);
-        }
-        
-        .error-count {
-            background-color: var(--vscode-errorForeground);
-            color: var(--vscode-editor-background);
-            border-radius: 50%;
-            width: 20px;
-            height: 20px;
-            display: flex;
-            align-items: center;
-            justify-content: center;
-            font-size: 12px;
-            font-weight: bold;
-            margin-left: 10px;
-        }
-        
-        .raw-view {
-            height: 100%;
-            font-family: var(--vscode-editor-font-family);
-            font-size: var(--vscode-editor-font-size);
-            line-height: 1.4;
-            overflow: auto;
-            background-color: var(--vscode-editor-background);
-            padding: 0;
-        }
-        
-        
-        .raw-content {
-            font-family: var(--vscode-editor-font-family);
-            font-size: var(--vscode-editor-font-size);
-            line-height: 1.4;
-            background-color: var(--vscode-editor-background);
-            color: var(--vscode-editor-foreground);
-            padding: 10px;
-            white-space: pre;
-            tab-size: 4;
-            min-height: 100%;
-        }
-        
-        .raw-line {
-            display: flex;
-            margin-bottom: 2px;
-        }
-        
-        .raw-line-number {
-            color: var(--vscode-editorLineNumber-foreground);
-            user-select: none;
-            width: 50px;
-            text-align: right;
-            margin-right: 15px;
-            flex-shrink: 0;
-        }
-        
-        .raw-line-content {
-            flex: 1;
-            white-space: pre;
-        }
-        
-        .raw-line.error {
-            background-color: var(--vscode-inputValidation-errorBackground);
-            color: var(--vscode-inputValidation-errorForeground);
-        }
-        
-        .expandable-cell {
-            cursor: pointer;
-            position: relative;
-        }
-        
-        .expandable-cell:hover {
-            background-color: var(--vscode-list-hoverBackground);
-        }
-        
-        .expand-icon {
-            margin-left: 5px;
-            font-size: 10px;
-            opacity: 1;
-            display: flex;
-            align-items: center;
-            color: var(--vscode-foreground);
-        }
-        
-        .expand-icon svg {
-            width: 12px;
-            height: 12px;
-            stroke: var(--vscode-foreground);
-            opacity: 0.8;
-        }
-        
-        .expand-button {
-            background: none;
-            border: none;
-            color: var(--vscode-foreground);
-            cursor: pointer;
-            font-size: 12px;
-            padding: 2px 4px;
-            margin-left: 4px;
-            border-radius: 2px;
-            display: inline-block;
-            vertical-align: middle;
-            flex-shrink: 0;
-        }
-        
-        .expand-button svg {
-            width: 12px;
-            height: 12px;
-            stroke: var(--vscode-foreground);
-            opacity: 1;
-        }
-        
-        .expand-button:hover {
-            background-color: var(--vscode-button-hoverBackground);
-        }
-        
-        .expand-button:not(:hover) {
-            opacity: 1;
-        }
-        
-        .collapse-button {
-            background: none;
-            border: none;
-            color: var(--vscode-foreground);
-            cursor: pointer;
-            font-size: 12px;
-            padding: 2px 4px;
-            margin-right: 4px;
-            border-radius: 2px;
-            display: inline-block;
-            vertical-align: middle;
-            flex-shrink: 0;
-        }
-        
-        .collapse-button svg {
-            width: 12px;
-            height: 12px;
-            stroke: var(--vscode-foreground);
-            opacity: 1;
-        }
-        
-        .collapse-button:hover {
-            background-color: var(--vscode-button-hoverBackground);
-        }
-        
-        .collapse-button:not(:hover) {
-            opacity: 1;
-        }
-        
-        .expanded-column {
-            background-color: var(--vscode-textBlockQuote-background);
-            border-left: 3px solid var(--vscode-textBlockQuote-border);
-        }
-        
-        .expanded-column-header {
-            background-color: var(--vscode-textBlockQuote-background);
-            color: var(--vscode-textBlockQuote-foreground);
-            font-weight: bold;
-        }
-        
-        .subcolumn-header {
-            background-color: var(--vscode-textBlockQuote-background);
-            color: var(--vscode-textBlockQuote-foreground);
-            font-weight: normal;
-            font-style: italic;
-        }
-        
-        .expanded-content {
-            position: absolute;
-            top: 100%;
-            left: 0;
-            background-color: var(--vscode-editor-background);
-            border: 1px solid var(--vscode-panel-border);
-            border-radius: 3px;
-            box-shadow: 0 4px 8px rgba(0, 0, 0, 0.2);
-            z-index: 1000;
-            max-width: 400px;
-            max-height: 300px;
-            overflow: auto;
-            padding: 10px;
-        }
-        
-        .json-view {
-            font-family: 'Courier New', monospace;
-            font-size: 12px;
-            line-height: 1.4;
-            overflow: auto;
-            background-color: var(--vscode-editor-background);
-            padding: 10px;
-            width: 100%;
-            box-sizing: border-box;
-            overflow-x: auto;
-            overflow-y: auto;
-        }
-        
-        .json-line {
-            display: flex;
-            margin-bottom: 2px;
-            width: 100%;
-            min-width: 0;
-            overflow: visible;
-        }
-        
-        .line-number {
-            color: var(--vscode-editorLineNumber-foreground);
-            user-select: none;
-            width: 50px;
-            text-align: right;
-            margin-right: 15px;
-            flex-shrink: 0;
-        }
-        
-        .json-content {
-            flex: 1;
-            white-space: pre;
-        }
-        
-        .json-content-editable {
-            flex: 1;
-            font-family: 'Courier New', monospace;
-            font-size: 12px;
-            line-height: 1.4;
-            background-color: var(--vscode-editor-background);
-            color: var(--vscode-editor-foreground);
-            border: 1px solid transparent;
-            border-radius: 3px;
-            padding: 4px 8px;
-            resize: none;
-            outline: none;
-            width: 100%;
-            min-width: 300px;
-            white-space: pre-wrap;
-            word-wrap: break-word;
-            overflow-wrap: break-word;
-            overflow: hidden;
-            box-sizing: border-box;
-            height: auto;
-        }
-        
-        .json-content-editable:focus {
-            border-color: var(--vscode-focusBorder);
-            box-shadow: 0 0 0 1px var(--vscode-focusBorder);
-        }
-        
-        .json-content-editable.json-error {
-            border-color: var(--vscode-inputValidation-errorBorder);
-            background-color: var(--vscode-inputValidation-errorBackground);
-        }
-        
-        .json-content-editable.json-valid {
-            border-color: var(--vscode-inputValidation-infoBorder);
-        }
-        
-        .search-highlight {
-            background-color: var(--vscode-editor-findMatchBackground);
-            color: var(--vscode-editor-findMatchForeground);
-            padding: 1px 2px;
-            border-radius: 2px;
-        }
-        
-        .table-highlight {
-            background-color: var(--vscode-editor-findMatchBackground);
-            color: var(--vscode-editor-findMatchForeground);
-        }
-        
-        /* Column Manager Button */
-        .column-manager-btn {
-            background-color: var(--vscode-button-background);
-            color: var(--vscode-button-foreground);
-            border: none;
-            padding: 8px 16px;
-            border-radius: 5px;
-            cursor: pointer;
-            display: flex;
-            align-items: center;
-            gap: 6px;
-            font-size: 13px;
-        }
-        
-        .column-manager-btn:first-of-type {
-            margin-left: auto;
-        }
-        
-        .column-manager-btn:hover {
-            background-color: var(--vscode-button-hoverBackground);
-        }
-        
-        .column-manager-btn svg {
-            flex-shrink: 0;
-        }
-        
-        /* Wrap Text Control */
-        .wrap-text-control {
-            display: flex;
-            align-items: center;
-            gap: 8px;
-            cursor: pointer;
-            padding: 8px 12px;
-            border-radius: 5px;
-            font-size: 13px;
-            user-select: none;
-            transition: background-color 0.2s;
-        }
-        
-        .wrap-text-control:hover {
-            background-color: var(--vscode-list-hoverBackground);
-        }
-        
-        .wrap-text-control input[type="checkbox"] {
-            cursor: pointer;
-            width: 16px;
-            height: 16px;
-        }
-        
-        .wrap-text-control span {
-            color: var(--vscode-foreground);
-        }
-        
-        /* Column Manager Modal */
-        .column-manager-modal {
-            display: none;
-            position: fixed;
-            top: 0;
-            left: 0;
-            right: 0;
-            bottom: 0;
-            background-color: rgba(0, 0, 0, 0.5);
-            z-index: 10000;
-            align-items: center;
-            justify-content: center;
-        }
-        
-        .column-manager-modal.show {
-            display: flex;
-        }
-        
-        .modal-content {
-            background-color: var(--vscode-editor-background);
-            border: 1px solid var(--vscode-panel-border);
-            border-radius: 6px;
-            width: 400px;
-            max-height: 80vh;
-            display: flex;
-            flex-direction: column;
-            box-shadow: 0 4px 12px rgba(0, 0, 0, 0.3);
-        }
-        
-        .add-column-modal {
-            width: 450px;
-        }
-
-        .ai-column-modal {
-            width: 580px;
-            max-width: 90vw;
-        }
-
-        .settings-modal {
-            width: 500px;
-            max-width: 90vw;
-        }
-
-        .ai-prompt-textarea {
-            width: 100%;
-            min-height: 180px;
-            padding: 8px 12px;
-            font-size: 13px;
-            background-color: var(--vscode-input-background);
-            color: var(--vscode-input-foreground);
-            border: 1px solid var(--vscode-input-border);
-            border-radius: 4px;
-            outline: none;
-            font-family: 'Consolas', 'Monaco', 'Courier New', monospace;
-            resize: vertical;
-            line-height: 1.5;
-            box-sizing: border-box;
-        }
-
-        .ai-prompt-textarea:focus {
-            border-color: var(--vscode-focusBorder);
-        }
-
-        .ai-prompt-textarea::placeholder {
-            color: var(--vscode-input-placeholderForeground);
-            opacity: 0.6;
-        }
-
-        .modal-header {
-            display: flex;
-            align-items: center;
-            justify-content: space-between;
-            padding: 16px;
-            border-bottom: 1px solid var(--vscode-panel-border);
-        }
-        
-        .modal-header h3 {
-            margin: 0;
-            font-size: 16px;
-            font-weight: 600;
-        }
-        
-        .modal-header-buttons {
-            display: flex;
-            align-items: center;
-            gap: 8px;
-        }
-        
-        .modal-info-btn {
-            background: none;
-            border: none;
-            color: var(--vscode-textLink-foreground);
-            cursor: pointer;
-            font-size: 16px;
-            font-weight: bold;
-            padding: 4px 8px;
-            border-radius: 4px;
-            transition: background-color 0.2s;
-        }
-        
-        .modal-info-btn:hover {
-            background-color: var(--vscode-button-hoverBackground);
-        }
-        
-        .label-with-info {
-            display: flex;
-            align-items: center;
-            gap: 8px;
-            margin-top: 16px;
-            margin-bottom: 8px;
-        }
-        
-        .ai-info-panel code {
-            background-color: var(--vscode-textCodeBlock-background);
-            color: var(--vscode-textPreformat-foreground);
-            padding: 2px 4px;
-            border-radius: 3px;
-            font-family: var(--vscode-editor-font-family);
-            font-size: 11px;
-        }
-        
-        .modal-close {
-            background: none;
-            border: none;
-            color: var(--vscode-foreground);
-            font-size: 24px;
-            cursor: pointer;
-            padding: 0;
-            width: 24px;
-            height: 24px;
-            display: flex;
-            align-items: center;
-            justify-content: center;
-            opacity: 0.7;
-        }
-        
-        .modal-close:hover {
-            opacity: 1;
-        }
-        
-        .modal-body {
-            padding: 16px;
-            overflow-y: auto;
-            overflow-x: hidden;
-            flex: 1;
-            box-sizing: border-box;
-        }
-
-        .modal-body * {
-            box-sizing: border-box;
-        }
-        
-        .modal-hint {
-            padding: 12px;
-            background-color: var(--vscode-textBlockQuote-background);
-            border-left: 3px solid var(--vscode-focusBorder);
-            border-radius: 4px;
-            margin-bottom: 16px;
-            font-size: 13px;
-            color: var(--vscode-foreground);
-            opacity: 0.9;
-        }
-        
-        .column-list {
-            display: flex;
-            flex-direction: column;
-            gap: 8px;
-        }
-        
-        .column-item {
-            display: flex;
-            align-items: center;
-            gap: 10px;
-            padding: 10px;
-            background-color: var(--vscode-list-inactiveSelectionBackground);
-            border-radius: 4px;
-            cursor: grab;
-            border: 1px solid transparent;
-        }
-        
-        .column-item:hover {
-            background-color: var(--vscode-list-hoverBackground);
-        }
-        
-        .column-item.dragging {
-            opacity: 0.5;
-            cursor: grabbing;
-        }
-        
-        .column-item.drag-over {
-            border-top: 2px solid var(--vscode-focusBorder);
-        }
-        
-        .column-drag-handle {
-            cursor: grab;
-            color: var(--vscode-foreground);
-            opacity: 0.5;
-            display: flex;
-            align-items: center;
-        }
-        
-        .column-item:active .column-drag-handle {
-            cursor: grabbing;
-        }
-        
-        .column-checkbox {
-            margin: 0;
-            cursor: pointer;
-        }
-        
-        .column-name {
-            flex: 1;
-            font-size: 13px;
-            overflow: hidden;
-            text-overflow: ellipsis;
-            white-space: nowrap;
-        }
-        
-        /* Drag and Drop for Table Headers */
-        th.dragging-header {
-            opacity: 0.5;
-        }
-        
-        th.drag-over-header {
-            border-left: 3px solid var(--vscode-focusBorder);
-        }
-        
-        th {
-            cursor: grab;
-        }
-        
-        th:active {
-            cursor: grabbing;
-        }
-        
-        /* Text Wrapping */
-        #dataTable.text-wrap td {
-            white-space: pre-wrap;
-            word-wrap: break-word;
-            word-break: break-word;
-            overflow-wrap: break-word;
-            vertical-align: top;
-        }
-        
-        #dataTable:not(.text-wrap) td {
-            white-space: nowrap;
-            overflow: hidden;
-            text-overflow: ellipsis;
-        }
-        
-        /* Add Column Modal Styles */
-        .column-name-input {
-            width: 100%;
-            padding: 8px 12px;
-            font-size: 13px;
-            background-color: var(--vscode-input-background);
-            color: var(--vscode-input-foreground);
-            border: 1px solid var(--vscode-input-border);
-            border-radius: 4px;
-            outline: none;
-            font-family: var(--vscode-font-family);
-            margin-bottom: 16px;
-            box-sizing: border-box;
-        }
-        
-        .column-name-input:focus {
-            border-color: var(--vscode-focusBorder);
-        }
-        
-        .modal-actions {
-            display: flex;
-            gap: 10px;
-            justify-content: flex-end;
-            margin-top: 8px;
-        }
-        
-        .modal-button {
-            padding: 8px 16px;
-            border: none;
-            border-radius: 4px;
-            font-size: 13px;
-            cursor: pointer;
-            font-family: var(--vscode-font-family);
-        }
-        
-        .modal-button-primary {
-            background-color: var(--vscode-button-background);
-            color: var(--vscode-button-foreground);
-        }
-        
-        .modal-button-primary:hover {
-            background-color: var(--vscode-button-hoverBackground);
-        }
-        
-        .modal-button-secondary {
-            background-color: var(--vscode-button-secondaryBackground);
-            color: var(--vscode-button-secondaryForeground);
-        }
-        
-        .modal-button-secondary:hover {
-            background-color: var(--vscode-button-secondaryHoverBackground);
-        }
-        
-    </style>
-</head>
-<body>
-    <div class="header">
-        <img src="${gazelleIconUri}" class="logo" alt="JSONL Gazelle" id="logo" title="JSONL Gazelle" style="cursor: pointer;">
-        <div class="loading-state" id="loadingState" style="display: none;">
-            <div>Loading large file...</div>
-            <div class="loading-progress" id="loadingProgress"></div>
-        </div>
-        <div class="search-container" id="searchContainer">
-            <span class="search-icon"><svg width="16" height="16" viewBox="0 0 24 24" fill="none" stroke="currentColor" stroke-width="2" stroke-linecap="round" stroke-linejoin="round"><circle cx="11" cy="11" r="8"></circle><path d="m21 21-4.35-4.35"></path></svg></span>
-            <input type="text" class="search-input" id="searchInput" placeholder="Find...">
-        </div>
-    </div>
-    
-    <div class="main-content">
-        <div class="view-controls">
-            <div class="segmented-control">
-                <button class="active" data-view="table"><svg width="16" height="16" viewBox="0 0 24 24" fill="none" stroke="currentColor" stroke-width="2" stroke-linecap="round" stroke-linejoin="round"><rect x="3" y="3" width="18" height="18" rx="2" ry="2"></rect><line x1="9" y1="3" x2="9" y2="21"></line><line x1="15" y1="3" x2="15" y2="21"></line><line x1="3" y1="9" x2="21" y2="9"></line><line x1="3" y1="15" x2="21" y2="15"></line></svg> Table</button>
-                <button data-view="json"><svg width="16" height="16" viewBox="0 0 24 24" fill="none" stroke="currentColor" stroke-width="2" stroke-linecap="round" stroke-linejoin="round"><line x1="4" y1="6" x2="20" y2="6"></line><line x1="8" y1="10" x2="20" y2="10"></line><line x1="12" y1="14" x2="20" y2="14"></line><line x1="8" y1="18" x2="20" y2="18"></line></svg> Pretty Print</button>
-                <button data-view="raw"><svg width="16" height="16" viewBox="0 0 24 24" fill="none" stroke="currentColor" stroke-width="2" stroke-linecap="round" stroke-linejoin="round"><path d="M12 20h9"></path><path d="M16.5 3.5a2.121 2.121 0 0 1 3 3L7 19l-4 1 1-4L16.5 3.5z"></path></svg> Raw</button>
-                <div class="error-count" id="errorCount" style="display: none;"></div>
-            </div>
-            <button class="column-manager-btn" id="columnManagerBtn" title="Show/hide columns and reorder them">
-                <svg width="16" height="16" viewBox="0 0 24 24" fill="none" stroke="currentColor" stroke-width="2" stroke-linecap="round" stroke-linejoin="round"><path d="M12 3h7a2 2 0 0 1 2 2v14a2 2 0 0 1-2 2h-7m0-18H5a2 2 0 0 0-2 2v14a2 2 0 0 0 2 2h7m0-18v18"></path></svg>
-                Columns
-            </button>
-            <button class="column-manager-btn" id="settingsBtn" title="AI Settings">
-                <svg width="16" height="16" viewBox="0 0 24 24" fill="none" stroke="currentColor" stroke-width="2" stroke-linecap="round" stroke-linejoin="round"><circle cx="12" cy="12" r="3"></circle><path d="M19.4 15a1.65 1.65 0 0 0 .33 1.82l.06.06a2 2 0 0 1 0 2.83 2 2 0 0 1-2.83 0l-.06-.06a1.65 1.65 0 0 0-1.82-.33 1.65 1.65 0 0 0-1 1.51V21a2 2 0 0 1-2 2 2 2 0 0 1-2-2v-.09A1.65 1.65 0 0 0 9 19.4a1.65 1.65 0 0 0-1.82.33l-.06.06a2 2 0 0 1-2.83 0 2 2 0 0 1 0-2.83l.06-.06a1.65 1.65 0 0 0 .33-1.82 1.65 1.65 0 0 0-1.51-1H3a2 2 0 0 1-2-2 2 2 0 0 1 2-2h.09A1.65 1.65 0 0 0 4.6 9a1.65 1.65 0 0 0-.33-1.82l-.06-.06a2 2 0 0 1 0-2.83 2 2 0 0 1 2.83 0l.06.06a1.65 1.65 0 0 0 1.82.33H9a1.65 1.65 0 0 0 1 1.51V3a2 2 0 0 1 2-2 2 2 0 0 1 2 2v.09a1.65 1.65 0 0 0 1 1.51 1.65 1.65 0 0 0 1.82-.33l.06-.06a2 2 0 0 1 2.83 0 2 2 0 0 1 0 2.83l-.06.06a1.65 1.65 0 0 0-.33 1.82V9a1.65 1.65 0 0 0 1.51 1H21a2 2 0 0 1 2 2 2 2 0 0 1-2 2h-.09a1.65 1.65 0 0 0-1.51 1z"></path></svg>
-            </button>
-            <label class="wrap-text-control" title="Wrap text in table cells">
-                <input type="checkbox" id="wrapTextCheckbox">
-                <span>Wrap Text</span>
-            </label>
-        </div>
-        
-        <div class="table-container" id="tableContainer">
-            <div class="indexing" id="indexingDiv">
-                <img src="${gazelleIconUri}" class="indexing-icon" alt="Indexing...">
-                <div>Indexing JSONL file...</div>
-            </div>
-            <!-- Table View Container -->
-            <div class="view-container" id="tableViewContainer">
-                <table id="dataTable" style="display: none;">
-                    <colgroup id="tableColgroup"></colgroup>
-                    <thead id="tableHead"></thead>
-                    <tbody id="tableBody"></tbody>
-                </table>
-            </div>
-            
-            <!-- Pretty Print View Container -->
-            <div class="view-container" id="jsonViewContainer" style="display: none;">
-                <div id="prettyEditor" style="height: 100%; width: 100%;"></div>
-            </div>
-            
-            <!-- Raw View Container -->
-            <div class="view-container" id="rawViewContainer" style="display: none;">
-                <div class="raw-view" id="rawView">
-                    <div id="rawEditor" style="height: 100%; width: 100%;"></div>
-                </div>
-            </div>
-        </div>
-    </div>
-    
-    <div class="context-menu" id="contextMenu">
-        <div class="context-menu-item" data-action="hideColumn">
-            <svg width="14" height="14" viewBox="0 0 24 24" fill="none" stroke="currentColor" stroke-width="2" stroke-linecap="round" stroke-linejoin="round"><path d="M17.94 17.94A10.07 10.07 0 0 1 12 20c-7 0-11-8-11-8a18.45 18.45 0 0 1 5.06-5.94M9.9 4.24A9.12 9.12 0 0 1 12 4c7 0 11 8 11 8a18.5 18.5 0 0 1-2.16 3.19m-6.72-1.07a3 3 0 1 1-4.24-4.24"></path><line x1="1" y1="1" x2="23" y2="23"></line></svg>
-            Hide Column
-        </div>
-        <div class="context-menu-separator"></div>
-        <div class="context-menu-item" data-action="insertBefore">
-            <svg width="14" height="14" viewBox="0 0 24 24" fill="none" stroke="currentColor" stroke-width="2" stroke-linecap="round" stroke-linejoin="round"><line x1="12" y1="5" x2="12" y2="19"></line><line x1="5" y1="12" x2="19" y2="12"></line></svg>
-            Insert Column Before
-        </div>
-        <div class="context-menu-item" data-action="insertAfter">
-            <svg width="14" height="14" viewBox="0 0 24 24" fill="none" stroke="currentColor" stroke-width="2" stroke-linecap="round" stroke-linejoin="round"><line x1="12" y1="5" x2="12" y2="19"></line><line x1="5" y1="12" x2="19" y2="12"></line></svg>
-            Insert Column After
-        </div>
-        <div class="context-menu-separator"></div>
-        <div class="context-menu-item" data-action="insertAIColumnBefore">
-            <svg width="14" height="14" viewBox="0 0 24 24" fill="none" stroke="currentColor" stroke-width="2" stroke-linecap="round" stroke-linejoin="round"><line x1="12" y1="5" x2="12" y2="19"></line><line x1="5" y1="12" x2="19" y2="12"></line></svg>
-            Insert Column with AI Before
-        </div>
-        <div class="context-menu-item" data-action="insertAIColumnAfter">
-            <svg width="14" height="14" viewBox="0 0 24 24" fill="none" stroke="currentColor" stroke-width="2" stroke-linecap="round" stroke-linejoin="round"><line x1="12" y1="5" x2="12" y2="19"></line><line x1="5" y1="12" x2="19" y2="12"></line></svg>
-            Insert Column with AI After
-        </div>
-        <div class="context-menu-separator"></div>
-        <div class="context-menu-item" data-action="unstringify" id="unstringifyMenuItem" style="display: none;">
-            <svg width="14" height="14" viewBox="0 0 24 24" fill="none" stroke="currentColor" stroke-width="2" stroke-linecap="round" stroke-linejoin="round"><path d="M8 3H7a2 2 0 0 0-2 2v5a2 2 0 0 1-2 2 2 2 0 0 1 2 2v5c0 1.1.9 2 2 2h1"/><path d="M16 21h1a2 2 0 0 0 2-2v-5c0-1.1.9-2 2-2a2 2 0 0 1-2-2V5a2 2 0 0 0-2-2h-1"/></svg>
-            Unstringify JSON in Column
-        </div>
-        <div class="context-menu-item" data-action="remove" style="color: var(--vscode-errorForeground);">
-            <svg width="14" height="14" viewBox="0 0 24 24" fill="none" stroke="currentColor" stroke-width="2" stroke-linecap="round" stroke-linejoin="round"><polyline points="3 6 5 6 21 6"></polyline><path d="M19 6v14a2 2 0 0 1-2 2H7a2 2 0 0 1-2-2V6m3 0V4a2 2 0 0 1 2-2h4a2 2 0 0 1 2 2v2"></path></svg>
-            Delete Column
-        </div>
-    </div>
-
-    <div class="row-context-menu" id="rowContextMenu">
-        <div class="row-context-menu-item" data-action="copyRow">
-            <svg width="14" height="14" viewBox="0 0 24 24" fill="none" stroke="currentColor" stroke-width="2" stroke-linecap="round" stroke-linejoin="round"><rect x="9" y="9" width="13" height="13" rx="2" ry="2"></rect><path d="M5 15H4a2 2 0 0 1-2-2V4a2 2 0 0 1 2-2h9a2 2 0 0 1 2 2v1"></path></svg>
-            Copy
-        </div>
-        <div class="row-context-menu-separator"></div>
-        <div class="row-context-menu-item" data-action="insertAbove">
-            <svg width="14" height="14" viewBox="0 0 24 24" fill="none" stroke="currentColor" stroke-width="2" stroke-linecap="round" stroke-linejoin="round"><line x1="12" y1="5" x2="12" y2="19"></line><line x1="5" y1="12" x2="19" y2="12"></line></svg>
-            Insert Above
-        </div>
-        <div class="row-context-menu-item" data-action="insertBelow">
-            <svg width="14" height="14" viewBox="0 0 24 24" fill="none" stroke="currentColor" stroke-width="2" stroke-linecap="round" stroke-linejoin="round"><line x1="12" y1="5" x2="12" y2="19"></line><line x1="5" y1="12" x2="19" y2="12"></line></svg>
-            Insert Below
-        </div>
-        <div class="row-context-menu-item" data-action="duplicateRow">
-            <svg width="14" height="14" viewBox="0 0 24 24" fill="none" stroke="currentColor" stroke-width="2" stroke-linecap="round" stroke-linejoin="round"><rect x="9" y="9" width="13" height="13" rx="2" ry="2"></rect><path d="M5 15H4a2 2 0 0 1-2-2V4a2 2 0 0 1 2-2h9a2 2 0 0 1 2 2v1"></path><path d="M9 9h6v6"></path></svg>
-            Duplicate
-        </div>
-        <div class="row-context-menu-separator"></div>
-        <div class="row-context-menu-item" data-action="insertAIRows">
-            <svg width="14" height="14" viewBox="0 0 24 24" fill="none" stroke="currentColor" stroke-width="2" stroke-linecap="round" stroke-linejoin="round"><circle cx="12" cy="12" r="10"></circle><path d="M9.09 9a3 3 0 0 1 5.83 1c0 2-3 3-3 3"></path><line x1="12" y1="17" x2="12.01" y2="17"></line></svg>
-            Insert Rows with AI
-        </div>
-        <div class="row-context-menu-separator"></div>
-        <div class="row-context-menu-item" data-action="pasteAbove" id="pasteAboveMenuItem">
-            <svg width="14" height="14" viewBox="0 0 24 24" fill="none" stroke="currentColor" stroke-width="2" stroke-linecap="round" stroke-linejoin="round"><rect x="8" y="2" width="8" height="4" rx="1" ry="1"></rect><path d="M16 4h2a2 2 0 0 1 2 2v14a2 2 0 0 1-2 2H6a2 2 0 0 1-2-2V6a2 2 0 0 1 2-2h2"></path></svg>
-            Paste Above
-        </div>
-        <div class="row-context-menu-item" data-action="pasteBelow" id="pasteBelowMenuItem">
-            <svg width="14" height="14" viewBox="0 0 24 24" fill="none" stroke="currentColor" stroke-width="2" stroke-linecap="round" stroke-linejoin="round"><rect x="8" y="2" width="8" height="4" rx="1" ry="1"></rect><path d="M16 4h2a2 2 0 0 1 2 2v14a2 2 0 0 1-2 2H6a2 2 0 0 1-2-2V6a2 2 0 0 1 2-2h2"></path></svg>
-            Paste Below
-        </div>
-        <div class="row-context-menu-separator"></div>
-        <div class="row-context-menu-item" data-action="deleteRow" style="color: var(--vscode-errorForeground);">
-            <svg width="14" height="14" viewBox="0 0 24 24" fill="none" stroke="currentColor" stroke-width="2" stroke-linecap="round" stroke-linejoin="round"><polyline points="3 6 5 6 21 6"></polyline><path d="M19 6v14a2 2 0 0 1-2 2H7a2 2 0 0 1-2-2V6m3 0V4a2 2 0 0 1 2-2h4a2 2 0 0 1 2 2v2"></path></svg>
-            Delete
-        </div>
-    </div>
-
-    <div class="column-manager-modal" id="columnManagerModal">
-        <div class="modal-content">
-            <div class="modal-header">
-                <h3>Manage Columns</h3>
-                <button class="modal-close" id="modalCloseBtn">&times;</button>
-            </div>
-            <div class="modal-body">
-                <div class="modal-hint">
-                    💡 Check/uncheck to show/hide columns. Drag items to reorder.
-                </div>
-                <div class="column-list" id="columnList"></div>
-            </div>
-        </div>
-    </div>
-
-    <div class="column-manager-modal" id="addColumnModal">
-        <div class="modal-content add-column-modal">
-            <div class="modal-header">
-                <h3>Add New Column</h3>
-                <button class="modal-close" id="addColumnCloseBtn">&times;</button>
-            </div>
-            <div class="modal-body">
-                <label for="newColumnName" style="display: block; margin-bottom: 8px; font-weight: 500;">Column Name:</label>
-                <input type="text" id="newColumnName" class="column-name-input" placeholder="e.g., status, total, category" />
-                <div class="modal-actions">
-                    <button class="modal-button modal-button-primary" id="addColumnConfirmBtn">Add Column</button>
-                    <button class="modal-button modal-button-secondary" id="addColumnCancelBtn">Cancel</button>
-                </div>
-            </div>
-        </div>
-    </div>
-
-    <div class="column-manager-modal" id="aiColumnModal">
-        <div class="modal-content ai-column-modal">
-            <div class="modal-header">
-                <h3>Insert Column with AI</h3>
-                <button class="modal-close" id="aiColumnCloseBtn">&times;</button>
-            </div>
-            <div class="modal-body">
-                <label for="aiColumnName" style="display: block; margin-bottom: 8px; font-weight: 500;">Column Name:</label>
-                <input type="text" id="aiColumnName" class="column-name-input" placeholder="e.g., summary, category, score" />
-
-                <div class="label-with-info">
-                    <label for="aiPrompt" style="display: inline-block; margin-top: 16px; margin-bottom: 8px; font-weight: 500;">AI Prompt Template:</label>
-                    <button class="modal-info-btn" id="aiColumnInfoBtn">ℹ</button>
-                </div>
-                <textarea id="aiPrompt" class="ai-prompt-textarea" rows="10" placeholder="Example: Categorize this item: {{row.name}} with price {{row.price}}
-
-Available variables:
-- {{row}} - entire row as JSON
-- {{row.fieldname}} - specific field value
-- {{row.fieldname[0]}} - array element
-- {{row_number}} - current row number
-- {{rows_before}} - number of rows before this one
-- {{rows_after}} - number of rows after this one"></textarea>
-
-                <div class="ai-info-panel" id="aiInfoPanel" style="display: none; margin-top: 12px; padding: 12px; background: rgba(255, 255, 255, 0.05); border-radius: 6px; font-size: 12px; color: #888;">
-                    <strong>Example:</strong> Categorize this item: {{row.name}} with price {{row.price}}<br><br>
-                    <strong>Available variables:</strong><br>
-                    • <code>{{row}}</code> - entire row as JSON<br>
-                    • <code>{{row.fieldname}}</code> - specific field value<br>
-                    • <code>{{row.fieldname[0]}}</code> - array element<br>
-                    • <code>{{row_number}}</code> - current row number<br>
-                    • <code>{{rows_before}}</code> - number of rows before this one<br>
-                    • <code>{{rows_after}}</code> - number of rows after this one
-                </div>
-
-
-                <div class="modal-actions" style="margin-top: 16px;">
-                    <button class="modal-button modal-button-primary" id="aiColumnConfirmBtn">Generate Column</button>
-                    <button class="modal-button modal-button-secondary" id="aiColumnCancelBtn">Cancel</button>
-                </div>
-            </div>
-        </div>
-    </div>
-
-    <div class="column-manager-modal" id="settingsModal">
-        <div class="modal-content settings-modal">
-            <div class="modal-header">
-                <h3>AI Settings</h3>
-                <button class="modal-close" id="settingsCloseBtn">&times;</button>
-            </div>
-            <div class="modal-body">
-                <div id="openaiSettings">
-                    <label for="openaiKey" style="display: block; margin-bottom: 8px; font-weight: 500;">OpenAI API Key:</label>
-                    <input type="text" id="openaiKey" class="column-name-input" placeholder="sk-..." />
-
-                    <label for="openaiModel" style="display: block; margin-bottom: 8px; font-weight: 500;">Model:</label>
-                    <select id="openaiModel" class="settings-select" style="width: 100%; padding: 8px 12px; font-size: 13px; background-color: var(--vscode-input-background); color: var(--vscode-input-foreground); border: 1px solid var(--vscode-input-border); border-radius: 4px; outline: none; margin-bottom: 16px; box-sizing: border-box;">
-                        <option value="gpt-4.1-nano">gpt-4.1-nano</option>
-                        <option value="gpt-4.1-mini">gpt-4.1-mini</option>
-                        <option value="gpt-4.1">gpt-4.1</option>
-                        <option value="gpt-5-nano">gpt-5-nano</option>
-                        <option value="gpt-5-mini">gpt-5-mini</option>
-                        <option value="gpt-5">gpt-5</option>
-                    </select>
-                </div>
-
-                <div class="ai-info-box" style="margin-top: 12px; padding: 12px; background: rgba(255, 255, 255, 0.05); border-radius: 6px; font-size: 12px; color: #888;">
-                    <strong>Note:</strong> Your API key is stored securely in VS Code's secret storage. It will never be shared or transmitted outside of API requests to OpenAI.
-                </div>
-
-                <div class="modal-actions" style="margin-top: 16px;">
-                    <button class="modal-button modal-button-primary" id="settingsSaveBtn">Save Settings</button>
-                    <button class="modal-button modal-button-secondary" id="settingsCancelBtn">Cancel</button>
-                </div>
-            </div>
-        </div>
-    </div>
-
-    <div class="column-manager-modal" id="aiRowsModal">
-        <div class="modal-content ai-column-modal">
-            <div class="modal-header">
-                <h3>Insert Rows with AI</h3>
-                <button class="modal-close" id="aiRowsCloseBtn">&times;</button>
-            </div>
-            <div class="modal-body">
-                <label for="contextRowCount" style="display: block; margin-bottom: 8px; font-weight: 500;">Number of Context Rows:</label>
-                <input type="number" id="contextRowCount" class="column-name-input" value="10" min="1" max="100" placeholder="10" />
-
-                <label for="rowCount" style="display: block; margin-top: 16px; margin-bottom: 8px; font-weight: 500;">Number of Rows to Generate:</label>
-                <input type="number" id="rowCount" class="column-name-input" value="5" min="1" max="50" placeholder="5" />
-
-                <label for="aiRowsPrompt" style="display: block; margin-top: 16px; margin-bottom: 8px; font-weight: 500;">AI Prompt:</label>
-                <textarea id="aiRowsPrompt" class="ai-prompt-textarea" rows="8" placeholder="Generate more rows like these, but make them different from the lines below.
-
-                Available variables:
-                - {{context_rows}} - JSON array of previous rows
-                - {{row_count}} - number of rows to generate
-                - {{existing_count}} - total existing rows">Generate more rows like these, but make them different from the lines below.</textarea>
-
-                <div class="ai-info-box" style="margin-top: 12px; padding: 12px; background: rgba(255, 255, 255, 0.05); border-radius: 6px; font-size: 12px; color: #888;">
-                    <strong>Note:</strong> The AI will use the specified number of previous rows as context to generate new similar rows. The generated rows will be inserted below the selected row.
-                </div>
-
-                <div class="modal-actions" style="margin-top: 16px;">
-                    <button class="modal-button modal-button-primary" id="aiRowsGenerateBtn">Generate Rows</button>
-                    <button class="modal-button modal-button-secondary" id="aiRowsCancelBtn">Cancel</button>
-                </div>
-            </div>
-        </div>
-    </div>
-
-    <script>
-        const vscode = acquireVsCodeApi();
-        
-        function escapeRegex(str) {
-            return str.replace(/[\\x2E\\x2A\\x2B\\x3F\\x5E\\x24\\x7B\\x7D\\x28\\x29\\x7C\\x5B\\x5D\\x5C]/g, '\\\\$&');
-        }
-        
-        let currentData = {
-            rows: [],
-            rowIndices: [], // Mapping of filtered row index to actual row index
-            allRows: [], // Full array for index mapping
-            columns: [],
-            isIndexing: true,
-            searchTerm: '',
-            parsedLines: [],
-            rawContent: '',
-            errorCount: 0
-        };
-        
-        let contextMenuColumn = null;
-        let contextMenuRow = null;
-        let currentView = 'table';
-        let isResizing = false;
-        let resizeData = null;
-        let isNavigating = false; // Flag to prevent re-render during navigation
-        let scrollPositions = {
-            table: 0,
-            json: 0,
-            raw: 0
-        };
-        let savedColumnWidths = {}; // Store column widths by column path
-        const TABLE_CHUNK_SIZE = 200;
-        const JSON_CHUNK_SIZE = 30;
-        const tableRenderState = {
-            renderedRows: 0,
-            totalRows: 0,
-            isRendering: false
-        };
-        const jsonRenderState = {
-            renderedRows: 0,
-            totalRows: 0,
-            isRendering: false
-        };
-        const rawRenderState = {
-            renderedLines: 0,
-            totalLines: 0,
-            isRendering: false
-        };
-        const RAW_CHUNK_SIZE = 100;
-        let containerScrollListenerAttached = false;
-        
-        // Column resize functionality
-        function startResize(e, th, columnPath) {
-            e.preventDefault();
-            e.stopPropagation();
-            
-            // Enable fixed layout when user starts resizing
-            const table = document.getElementById('dataTable');
-            if (table.style.tableLayout !== 'fixed') {
-                // Freeze all current widths before switching to fixed layout
-                const colgroup = document.getElementById('tableColgroup');
-                const thead = table.querySelector('thead tr');
-                if (colgroup && thead) {
-                    const headers = thead.querySelectorAll('th');
-                    const cols = colgroup.querySelectorAll('col');
-                    headers.forEach((header, index) => {
-                        if (cols[index] && !cols[index].style.width) {
-                            const width = header.getBoundingClientRect().width;
-                            cols[index].style.width = width + 'px';
-                            
-                            // Save width for persistence
-                            const columnPath = cols[index].dataset.columnPath;
-                            if (columnPath) {
-                                savedColumnWidths[columnPath] = width + 'px';
-                            }
-                        }
-                    });
-                }
-                table.style.tableLayout = 'fixed';
-            }
-            
-            isResizing = true;
-            resizeData = {
-                th: th,
-                columnPath: columnPath,
-                startX: e.clientX,
-                startWidth: th.offsetWidth
-            };
-            
-            document.body.classList.add('resizing');
-            document.addEventListener('mousemove', handleResize);
-            document.addEventListener('mouseup', stopResize);
-        }
-        
-        function handleResize(e) {
-            if (!isResizing || !resizeData) return;
-            
-            const deltaX = e.clientX - resizeData.startX;
-            const newWidth = Math.max(50, resizeData.startWidth + deltaX);
-            
-            // Update the column width
-            resizeData.th.style.width = newWidth + 'px';
-            
-            // Update the corresponding col element in colgroup (if exists)
-            const columnIndex = Array.from(resizeData.th.parentNode.children).indexOf(resizeData.th);
-            const table = document.getElementById('dataTable');
-            const colgroup = document.getElementById('tableColgroup');
-            
-            if (colgroup) {
-                const cols = colgroup.querySelectorAll('col');
-                if (cols[columnIndex]) {
-                    cols[columnIndex].style.width = newWidth + 'px';
-                    
-                    // Save this width for persistence
-                    const columnPath = cols[columnIndex].dataset.columnPath;
-                    if (columnPath) {
-                        savedColumnWidths[columnPath] = newWidth + 'px';
-                    }
-                }
-            }
-            
-            // Update all cells in this column (if not using fixed layout)
-            const rows = table.querySelectorAll('tr');
-            
-            rows.forEach(row => {
-                const cell = row.children[columnIndex];
-                if (cell) {
-                    cell.style.width = newWidth + 'px';
-                }
-            });
-        }
-        
-        function stopResize() {
-            if (!isResizing) return;
-            
-            isResizing = false;
-            resizeData = null;
-            document.body.classList.remove('resizing');
-            document.removeEventListener('mousemove', handleResize);
-            document.removeEventListener('mouseup', stopResize);
-        }
-        
-        
-        
-        // Column Manager Modal
-        document.getElementById('columnManagerBtn').addEventListener('click', openColumnManager);
-        document.getElementById('modalCloseBtn').addEventListener('click', closeColumnManager);
-        document.getElementById('columnManagerModal').addEventListener('click', (e) => {
-            if (e.target.id === 'columnManagerModal') {
-                closeColumnManager();
-            }
-        });
-        
-        // Wrap Text Toggle
-        document.getElementById('wrapTextCheckbox').addEventListener('change', (e) => {
-            const table = document.getElementById('dataTable');
-            const colgroup = document.getElementById('tableColgroup');
-            const thead = table.querySelector('thead tr');
-            
-            if (e.target.checked) {
-                // Freeze current column widths before applying wrap
-                if (colgroup && thead) {
-                    const headers = thead.querySelectorAll('th');
-                    const cols = colgroup.querySelectorAll('col');
-                    
-                    // Measure and freeze ALL column widths
-                    headers.forEach((th, index) => {
-                        if (cols[index]) {
-                            // Always set width to current actual width
-                            const width = th.getBoundingClientRect().width;
-                            cols[index].style.width = width + 'px';
-                            
-                            // Save width for persistence
-                            const columnPath = cols[index].dataset.columnPath;
-                            if (columnPath) {
-                                savedColumnWidths[columnPath] = width + 'px';
-                            }
-                        }
-                    });
-                }
-                
-                // Apply fixed layout to prevent recalculation
-                table.style.tableLayout = 'fixed';
-                
-                // Add wrap class
-                table.classList.add('text-wrap');
-            } else {
-                // Remove wrap but KEEP widths and fixed layout
-                table.classList.remove('text-wrap');
-                // Note: We intentionally do NOT remove table-layout or col widths
-                // so the column sizes remain stable
-            }
-        });
-        
-        function openColumnManager() {
-            const modal = document.getElementById('columnManagerModal');
-            const columnList = document.getElementById('columnList');
-            columnList.innerHTML = '';
-            
-            currentData.columns.forEach((column, index) => {
-                const columnItem = document.createElement('div');
-                columnItem.className = 'column-item';
-                columnItem.draggable = true;
-                columnItem.dataset.columnIndex = index;
-                columnItem.dataset.columnPath = column.path;
-                
-                // Drag handle
-                const dragHandle = document.createElement('div');
-                dragHandle.className = 'column-drag-handle';
-                dragHandle.innerHTML = '<svg width="16" height="16" viewBox="0 0 24 24" fill="none" stroke="currentColor" stroke-width="2"><line x1="4" y1="8" x2="20" y2="8"></line><line x1="4" y1="16" x2="20" y2="16"></line></svg>';
-                
-                // Checkbox
-                const checkbox = document.createElement('input');
-                checkbox.type = 'checkbox';
-                checkbox.className = 'column-checkbox';
-                checkbox.checked = column.visible;
-                checkbox.addEventListener('change', () => {
-                    vscode.postMessage({
-                        type: 'toggleColumnVisibility',
-                        columnPath: column.path
-                    });
-                });
-                
-                // Column name
-                const columnName = document.createElement('span');
-                columnName.className = 'column-name';
-                columnName.textContent = column.displayName;
-                columnName.title = column.displayName;
-                
-                columnItem.appendChild(dragHandle);
-                columnItem.appendChild(checkbox);
-                columnItem.appendChild(columnName);
-                
-                // Drag events for modal
-                columnItem.addEventListener('dragstart', handleModalDragStart);
-                columnItem.addEventListener('dragend', handleModalDragEnd);
-                columnItem.addEventListener('dragover', handleModalDragOver);
-                columnItem.addEventListener('drop', handleModalDrop);
-                
-                columnList.appendChild(columnItem);
-            });
-            
-            modal.classList.add('show');
-        }
-        
-        function closeColumnManager() {
-            const modal = document.getElementById('columnManagerModal');
-            modal.classList.remove('show');
-        }
-        
-        // Add Column Modal
-        let addColumnPosition = null;
-        let addColumnReferenceColumn = null;
-        
-        function openAddColumnModal(position, referenceColumn) {
-            addColumnPosition = position;
-            addColumnReferenceColumn = referenceColumn;
-            
-            const modal = document.getElementById('addColumnModal');
-            const input = document.getElementById('newColumnName');
-            input.value = '';
-            modal.classList.add('show');
-            
-            // Focus input
-            setTimeout(() => input.focus(), 100);
-        }
-        
-        function closeAddColumnModal() {
-            const modal = document.getElementById('addColumnModal');
-            modal.classList.remove('show');
-            addColumnPosition = null;
-            addColumnReferenceColumn = null;
-        }
-        
-        function confirmAddColumn() {
-            const input = document.getElementById('newColumnName');
-            const columnName = input.value.trim();
-            
-            if (!columnName) {
-                return; // Don't add empty column name
-            }
-            
-            vscode.postMessage({
-                type: 'addColumn',
-                columnName: columnName,
-                position: addColumnPosition,
-                referenceColumn: addColumnReferenceColumn
-            });
-            
-            closeAddColumnModal();
-        }
-        
-        // Add Column Modal event listeners
-        document.getElementById('addColumnCloseBtn').addEventListener('click', closeAddColumnModal);
-        document.getElementById('addColumnCancelBtn').addEventListener('click', closeAddColumnModal);
-        document.getElementById('addColumnConfirmBtn').addEventListener('click', confirmAddColumn);
-        document.getElementById('addColumnModal').addEventListener('click', (e) => {
-            if (e.target.id === 'addColumnModal') {
-                closeAddColumnModal();
-            }
-        });
-        document.getElementById('newColumnName').addEventListener('keydown', (e) => {
-            if (e.key === 'Enter') {
-                confirmAddColumn();
-            } else if (e.key === 'Escape') {
-                closeAddColumnModal();
-            }
-        });
-
-        // AI Column Modal
-        let aiColumnPosition = null;
-        let aiColumnReferenceColumn = null;
-
-        function openAIColumnModal(position, referenceColumn) {
-            aiColumnPosition = position;
-            aiColumnReferenceColumn = referenceColumn;
-
-            const modal = document.getElementById('aiColumnModal');
-            const nameInput = document.getElementById('aiColumnName');
-            const promptInput = document.getElementById('aiPrompt');
-            nameInput.value = '';
-            promptInput.value = '';
-            modal.classList.add('show');
-
-            // Focus name input
-            setTimeout(() => nameInput.focus(), 100);
-        }
-
-        function closeAIColumnModal() {
-            const modal = document.getElementById('aiColumnModal');
-            modal.classList.remove('show');
-            aiColumnPosition = null;
-            aiColumnReferenceColumn = null;
-        }
-
-        function confirmAIColumn() {
-            const nameInput = document.getElementById('aiColumnName');
-            const promptInput = document.getElementById('aiPrompt');
-            const columnName = nameInput.value.trim();
-            const promptTemplate = promptInput.value.trim();
-
-            if (!columnName || !promptTemplate) {
-                return; // Don't proceed without both inputs
-            }
-
-            vscode.postMessage({
-                type: 'addAIColumn',
-                columnName: columnName,
-                promptTemplate: promptTemplate,
-                position: aiColumnPosition,
-                referenceColumn: aiColumnReferenceColumn
-            });
-
-            closeAIColumnModal();
-        }
-
-        // AI Column Modal event listeners
-        document.getElementById('aiColumnCloseBtn').addEventListener('click', closeAIColumnModal);
-        document.getElementById('aiColumnCancelBtn').addEventListener('click', closeAIColumnModal);
-        document.getElementById('aiColumnConfirmBtn').addEventListener('click', confirmAIColumn);
-        document.getElementById('aiColumnInfoBtn').addEventListener('click', () => {
-            const infoPanel = document.getElementById('aiInfoPanel');
-            infoPanel.style.display = infoPanel.style.display === 'none' ? 'block' : 'none';
-        });
-        document.getElementById('aiColumnModal').addEventListener('click', (e) => {
-            if (e.target.id === 'aiColumnModal') {
-                closeAIColumnModal();
-            }
-        });
-        document.getElementById('aiColumnName').addEventListener('keydown', (e) => {
-            if (e.key === 'Escape') {
-                closeAIColumnModal();
-            }
-        });
-        document.getElementById('aiPrompt').addEventListener('keydown', (e) => {
-            if (e.key === 'Escape') {
-                closeAIColumnModal();
-            }
-        });
-
-        // Settings Modal
-        function openSettingsModal() {
-            const modal = document.getElementById('settingsModal');
-
-            // Request current settings from backend
-            vscode.postMessage({ type: 'getSettings' });
-
-            modal.classList.add('show');
-        }
-
-        function checkAPIKeyAndOpenModal(modalFunction, ...args) {
-            vscode.postMessage({ type: 'checkAPIKey' });
-            
-            // Listen for API key check response
-            const checkAPIKeyListener = (event) => {
-                const message = event.data;
-                if (message.type === 'apiKeyCheckResult') {
-                    window.removeEventListener('message', checkAPIKeyListener);
-                    clearTimeout(timeoutId);
-                    
-                    if (message.hasAPIKey) {
-                        modalFunction(...args);
-                    } else {
-                        // Send message to backend to show warning and open settings
-                        vscode.postMessage({ 
-                            type: 'showAPIKeyWarning' 
-                        });
-                        openSettingsModal();
-                    }
-                }
-            };
-            
-            // Timeout after 5 seconds if no response
-            const timeoutId = setTimeout(() => {
-                window.removeEventListener('message', checkAPIKeyListener);
-                console.error('API key check timed out');
-                // Fallback: open settings modal
-                vscode.postMessage({ 
-                    type: 'showAPIKeyWarning' 
-                });
-                openSettingsModal();
-            }, 5000);
-            
-            window.addEventListener('message', checkAPIKeyListener);
-        }
-
-        function closeSettingsModal() {
-            const modal = document.getElementById('settingsModal');
-            modal.classList.remove('show');
-        }
-
-        function saveSettings() {
-            const openaiKey = document.getElementById('openaiKey').value;
-            const openaiModel = document.getElementById('openaiModel').value;
-
-            vscode.postMessage({
-                type: 'saveSettings',
-                settings: {
-                    openaiKey: openaiKey,
-                    openaiModel: openaiModel
-                }
-            });
-
-            closeSettingsModal();
-        }
-
-        // Settings Modal event listeners
-        document.getElementById('settingsBtn').addEventListener('click', openSettingsModal);
-        document.getElementById('settingsCloseBtn').addEventListener('click', closeSettingsModal);
-        document.getElementById('settingsCancelBtn').addEventListener('click', closeSettingsModal);
-        document.getElementById('settingsSaveBtn').addEventListener('click', saveSettings);
-        document.getElementById('settingsModal').addEventListener('click', (e) => {
-            if (e.target.id === 'settingsModal') {
-                closeSettingsModal();
-            }
-        });
-
-
-        // AI Rows Modal
-        let aiRowsReferenceRow = null;
-
-        function openAIRowsModal(rowIndex) {
-            aiRowsReferenceRow = rowIndex;
-
-            const modal = document.getElementById('aiRowsModal');
-            const contextRowCountInput = document.getElementById('contextRowCount');
-            const rowCountInput = document.getElementById('rowCount');
-            const promptInput = document.getElementById('aiRowsPrompt');
-
-            // Set defaults
-            contextRowCountInput.value = '10';
-            rowCountInput.value = '5';
-            if (!promptInput.value || promptInput.value === promptInput.placeholder) {
-                promptInput.value = 'Based on these example rows:\\n{{context_rows}}\\n\\nGenerate {{row_count}} new unique rows with the EXACT same structure and all the same fields. Make the data realistic and different from the examples above.';
-            }
-
-            modal.classList.add('show');
-
-            // Focus context row count input
-            setTimeout(() => contextRowCountInput.focus(), 100);
-        }
-
-        function closeAIRowsModal() {
-            const modal = document.getElementById('aiRowsModal');
-            modal.classList.remove('show');
-            aiRowsReferenceRow = null;
-        }
-
-        function generateAIRows() {
-            const contextRowCount = parseInt(document.getElementById('contextRowCount').value) || 10;
-            const rowCount = parseInt(document.getElementById('rowCount').value) || 5;
-            const promptTemplate = document.getElementById('aiRowsPrompt').value.trim();
-
-            if (!promptTemplate) {
-                return;
-            }
-
-            vscode.postMessage({
-                type: 'generateAIRows',
-                rowIndex: aiRowsReferenceRow,
-                contextRowCount: contextRowCount,
-                rowCount: rowCount,
-                promptTemplate: promptTemplate
-            });
-
-            closeAIRowsModal();
-        }
-
-        // AI Rows Modal event listeners
-        document.getElementById('aiRowsCloseBtn').addEventListener('click', closeAIRowsModal);
-        document.getElementById('aiRowsCancelBtn').addEventListener('click', closeAIRowsModal);
-        document.getElementById('aiRowsGenerateBtn').addEventListener('click', generateAIRows);
-        document.getElementById('aiRowsModal').addEventListener('click', (e) => {
-            if (e.target.id === 'aiRowsModal') {
-                closeAIRowsModal();
-            }
-        });
-
-        // Modal drag and drop
-        let draggedModalItem = null;
-        
-        function handleModalDragStart(e) {
-            draggedModalItem = e.target;
-            e.target.classList.add('dragging');
-            e.dataTransfer.effectAllowed = 'move';
-        }
-        
-        function handleModalDragEnd(e) {
-            e.target.classList.remove('dragging');
-            document.querySelectorAll('.column-item').forEach(item => {
-                item.classList.remove('drag-over');
-            });
-        }
-        
-        function handleModalDragOver(e) {
-            e.preventDefault();
-            e.dataTransfer.dropEffect = 'move';
-            
-            const target = e.target.closest('.column-item');
-            if (target && target !== draggedModalItem) {
-                document.querySelectorAll('.column-item').forEach(item => {
-                    item.classList.remove('drag-over');
-                });
-                target.classList.add('drag-over');
-            }
-        }
-        
-        function handleModalDrop(e) {
-            e.preventDefault();
-            
-            const target = e.target.closest('.column-item');
-            if (target && target !== draggedModalItem) {
-                const fromIndex = parseInt(draggedModalItem.dataset.columnIndex);
-                const toIndex = parseInt(target.dataset.columnIndex);
-                
-                vscode.postMessage({
-                    type: 'reorderColumns',
-                    fromIndex: fromIndex,
-                    toIndex: toIndex
-                });
-                
-                // Visual reorder
-                const columnList = document.getElementById('columnList');
-                if (fromIndex < toIndex) {
-                    columnList.insertBefore(draggedModalItem, target.nextSibling);
-                } else {
-                    columnList.insertBefore(draggedModalItem, target);
-                }
-                
-                // Update indices
-                Array.from(columnList.children).forEach((item, index) => {
-                    item.dataset.columnIndex = index;
-                });
-            }
-            
-            target.classList.remove('drag-over');
-        }
-        
-        function handleSearch() {
-            const searchTerm = document.getElementById('searchInput').value;
-            
-            // Perform search in current view with highlighting
-            if (currentView === 'table') {
-                vscode.postMessage({
-                    type: 'search',
-                    searchTerm: searchTerm
-                });
-                highlightTableResults(searchTerm);
-            } else if (currentView === 'json') {
-                highlightJsonResults(searchTerm);
-            } else if (currentView === 'raw') {
-                highlightRawResults(searchTerm);
-            }
-        }
-        
-        function highlightTableResults(searchTerm) {
-            document.querySelectorAll('.table-highlight').forEach(el => {
-                el.classList.remove('table-highlight');
-            });
-            
-            if (!searchTerm) return;
-            
-            const cells = document.querySelectorAll('#dataTable td');
-            cells.forEach(cell => {
-                const text = cell.textContent;
-                const matches = text.toLowerCase().includes(searchTerm.toLowerCase());
-                
-                if (matches) {
-                    cell.classList.add('table-highlight');
-                }
-            });
-        }
-        
-        function highlightJsonResults(searchTerm) {
-            const jsonLines = document.querySelectorAll('.json-content-editable');
-            jsonLines.forEach(textarea => {
-                // For textareas, we can't easily highlight within the text
-                // Instead, we'll add a visual indicator if the content matches
-                const content = textarea.value;
-                let hasMatch = false;
-                
-                if (searchTerm) {
-                    hasMatch = content.toLowerCase().includes(searchTerm.toLowerCase());
-                }
-                
-                if (hasMatch) {
-                    textarea.style.borderColor = 'var(--vscode-editor-findMatchBackground)';
-                    textarea.style.boxShadow = '0 0 0 2px var(--vscode-editor-findMatchBackground)';
-                } else {
-                    textarea.style.borderColor = '';
-                    textarea.style.boxShadow = '';
-                }
-            });
-        }
-        
-        
-        function highlightRawResults(searchTerm) {
-            const rawLines = document.querySelectorAll('.raw-line-content');
-            rawLines.forEach(lineContent => {
-                // Remove existing highlights
-                lineContent.classList.remove('search-highlight');
-                
-                if (!searchTerm) return;
-                
-                const text = lineContent.textContent;
-                const matches = text.toLowerCase().includes(searchTerm.toLowerCase());
-                
-                if (matches) {
-                    lineContent.classList.add('search-highlight');
-                }
-            });
-        }
-        
-        
-        
-        
-        
-        
-        function showContextMenu(event, columnPath) {
-            event.preventDefault();
-            contextMenuColumn = columnPath;
-            
-            const menu = document.getElementById('contextMenu');
-            const unstringifyMenuItem = document.getElementById('unstringifyMenuItem');
-            
-            // Check if this column contains stringified JSON
-            const hasStringifiedJson = checkColumnForStringifiedJson(columnPath);
-            unstringifyMenuItem.style.display = hasStringifiedJson ? 'block' : 'none';
-            
-            menu.style.display = 'block';
-            menu.style.left = event.pageX + 'px';
-            menu.style.top = event.pageY + 'px';
-        }
-        
-        function checkColumnForStringifiedJson(columnPath) {
-            // Check a sample of rows to see if they contain stringified JSON
-            const sampleSize = Math.min(20, currentData.rows.length);
-            for (let i = 0; i < sampleSize; i++) {
-                const value = getNestedValue(currentData.rows[i], columnPath);
-                if (isStringifiedJson(value)) {
-                    return true;
-                }
-            }
-            return false;
-        }
-        
-        function isStringifiedJson(value) {
-            if (typeof value !== 'string') {
-                return false;
-            }
-            
-            const trimmed = value.trim();
-            // Check if it starts with "[" or "{" and looks like JSON
-            return (trimmed.startsWith('[') || trimmed.startsWith('{')) && 
-                   (trimmed.endsWith(']') || trimmed.endsWith('}'));
-        }
-        
-        function hideContextMenu() {
-            document.getElementById('contextMenu').style.display = 'none';
-            document.getElementById('rowContextMenu').style.display = 'none';
-            contextMenuColumn = null;
-            contextMenuRow = null;
-        }
-        
-        function handleContextMenu(event) {
-            const action = event.target.closest('.context-menu-item')?.dataset.action;
-            if (!action || !contextMenuColumn) return;
-
-            switch (action) {
-                case 'hideColumn':
-                    vscode.postMessage({
-                        type: 'toggleColumnVisibility',
-                        columnPath: contextMenuColumn
-                    });
-                    break;
-                case 'insertBefore':
-                    openAddColumnModal('before', contextMenuColumn);
-                    break;
-                case 'insertAfter':
-                    openAddColumnModal('after', contextMenuColumn);
-                    break;
-                case 'insertAIColumnBefore':
-                    checkAPIKeyAndOpenModal(openAIColumnModal, 'before', contextMenuColumn);
-                    break;
-                case 'insertAIColumnAfter':
-                    checkAPIKeyAndOpenModal(openAIColumnModal, 'after', contextMenuColumn);
-                    break;
-                case 'remove':
-                    vscode.postMessage({
-                        type: 'removeColumn',
-                        columnPath: contextMenuColumn
-                    });
-                    break;
-                case 'unstringify':
-                    vscode.postMessage({
-                        type: 'unstringifyColumn',
-                        columnPath: contextMenuColumn
-                    });
-                    break;
-            }
-
-            hideContextMenu();
-        }
-
-        function showRowContextMenu(event, rowIndex) {
-            event.preventDefault();
-            contextMenuRow = rowIndex;
-
-            const menu = document.getElementById('rowContextMenu');
-            const pasteAboveMenuItem = document.getElementById('pasteAboveMenuItem');
-            const pasteBelowMenuItem = document.getElementById('pasteBelowMenuItem');
-            
-            // Initially show paste options as disabled while validating
-            pasteAboveMenuItem.style.display = 'block';
-            pasteBelowMenuItem.style.display = 'block';
-            pasteAboveMenuItem.classList.add('disabled');
-            pasteBelowMenuItem.classList.add('disabled');
-            
-            // Request clipboard validation from backend
-            vscode.postMessage({
-                type: 'validateClipboard'
-            });
-
-            menu.style.display = 'block';
-            menu.style.left = event.pageX + 'px';
-            menu.style.top = event.pageY + 'px';
-        }
-
-        function handleRowContextMenu(event) {
-            const action = event.target.closest('.row-context-menu-item')?.dataset.action;
-            if (!action || contextMenuRow === null) return;
-
-            // Check if the clicked item is disabled
-            const clickedItem = event.target.closest('.row-context-menu-item');
-            if (clickedItem && clickedItem.classList.contains('disabled')) {
-                return; // Don't execute action for disabled items
-            }
-
-            console.log('handleRowContextMenu - action:', action, 'rowIndex:', contextMenuRow, 'total rows:', currentData.allRows.length);
-
-            switch (action) {
-                case 'copyRow':
-                    vscode.postMessage({
-                        type: 'copyRow',
-                        rowIndex: contextMenuRow
-                    });
-                    break;
-                case 'insertAbove':
-                    vscode.postMessage({
-                        type: 'insertRow',
-                        rowIndex: contextMenuRow,
-                        position: 'above'
-                    });
-                    break;
-                case 'insertBelow':
-                    vscode.postMessage({
-                        type: 'insertRow',
-                        rowIndex: contextMenuRow,
-                        position: 'below'
-                    });
-                    break;
-                case 'duplicateRow':
-                    vscode.postMessage({
-                        type: 'duplicateRow',
-                        rowIndex: contextMenuRow
-                    });
-                    break;
-                case 'insertAIRows':
-                    checkAPIKeyAndOpenModal(openAIRowsModal, contextMenuRow);
-                    break;
-                case 'pasteAbove':
-                    vscode.postMessage({
-                        type: 'pasteRow',
-                        rowIndex: contextMenuRow,
-                        position: 'above'
-                    });
-                    break;
-                case 'pasteBelow':
-                    vscode.postMessage({
-                        type: 'pasteRow',
-                        rowIndex: contextMenuRow,
-                        position: 'below'
-                    });
-                    break;
-                case 'deleteRow':
-                    // Send delete request directly - backend will handle confirmation if needed
-                    vscode.postMessage({
-                        type: 'deleteRow',
-                        rowIndex: contextMenuRow
-                    });
-                    break;
-            }
-
-            hideContextMenu();
-        }
-        
-        function updateTable(data) {
-            // Validate data structure before processing
-            if (!data || typeof data !== 'object') {
-                console.error('updateTable: Invalid data received');
-                return;
-            }
-            
-            // Ensure required arrays exist
-            if (!Array.isArray(data.rows)) {
-                console.warn('updateTable: data.rows is not an array, initializing');
-                data.rows = [];
-            }
-            if (!Array.isArray(data.columns)) {
-                console.warn('updateTable: data.columns is not an array, initializing');
-                data.columns = [];
-            }
-            if (!Array.isArray(data.rowIndices)) {
-                console.warn('updateTable: data.rowIndices is not an array, initializing');
-                data.rowIndices = data.rows.map((_, index) => index);
-            }
-            
-            currentData = data;
-            
-            // Handle loading state in header
-            const logo = document.getElementById('logo');
-            const loadingState = document.getElementById('loadingState');
-            const loadingProgress = document.getElementById('loadingProgress');
-            const searchContainer = document.getElementById('searchContainer');
-            
-            if (data.isIndexing) {
-                // Initial loading - show spinning logo and hide controls
-                logo.classList.add('loading');
-                loadingState.style.display = 'flex';
-                searchContainer.classList.add('controls-hidden');
-                
-                // Don't show the indexing div since we have header loading state
-                document.getElementById('indexingDiv').style.display = 'none';
-                document.getElementById('dataTable').style.display = 'none';
-                return;
-            }
-            
-            // Show loading progress if chunks are still loading
-            if (data.loadingProgress && data.loadingProgress.loadingChunks) {
-                logo.classList.add('loading');
-                loadingState.style.display = 'flex';
-                searchContainer.classList.add('controls-hidden');
-                
-                const memoryInfo = data.loadingProgress.memoryOptimized ? 
-                    \`<div style="font-size: 11px; color: var(--vscode-warningForeground); margin-top: 5px;">
-                        Memory optimized: Showing \${data.loadingProgress.displayedRows.toLocaleString()} of \${data.loadingProgress.loadedLines.toLocaleString()} loaded rows
-                    </div>\` : '';
-                
-                loadingProgress.innerHTML = \`
-                    <div>\${data.loadingProgress.loadedLines.toLocaleString()} / \${data.loadingProgress.totalLines.toLocaleString()} lines (\${data.loadingProgress.progressPercent}%)</div>
-                    \${memoryInfo}
-                \`;
-                
-                // Don't show the indexing div since we have header loading state
-                document.getElementById('indexingDiv').style.display = 'none';
-                document.getElementById('dataTable').style.display = 'table';
-            } else {
-                // Loading complete - show controls and stop spinning logo
-                logo.classList.remove('loading');
-                loadingState.style.display = 'none';
-                searchContainer.classList.remove('controls-hidden');
-                
-                document.getElementById('indexingDiv').style.display = 'none';
-                document.getElementById('dataTable').style.display = 'table';
-            }
-            
-            // Update search inputs
-            document.getElementById('searchInput').value = data.searchTerm;
-            
-            // Update error count
-            const errorCountElement = document.getElementById('errorCount');
-            if (data.errorCount > 0) {
-                errorCountElement.textContent = data.errorCount;
-                errorCountElement.style.display = 'flex';
-                // Default to raw view if there are errors
-                if (currentView === 'table') {
-                    switchView('raw');
-                }
-            } else {
-                errorCountElement.style.display = 'none';
-            }
-            
-            // Build table header and defer row rendering via virtualization
-            buildTableHeader(data);
-            renderTableChunk(true);
-
-            // Reset JSON rendering state when data updates
-            if (currentView === 'json') {
-                renderJsonChunk(true);
-                // Update Monaco Editor with new pretty content
-                updatePrettyView();
-                requestAnimationFrame(() => restoreScrollPosition('json'));
-            } else {
-                resetJsonRenderingState();
-            }
-
-            // Reset Raw rendering state when data updates
-            if (currentView === 'raw') {
-                renderRawChunk(true);
-                requestAnimationFrame(() => restoreScrollPosition('raw'));
-            } else {
-                resetRawRenderingState();
-            }
-
-            attachScrollListener();
-
-            if (currentView === 'table') {
-                requestAnimationFrame(ensureTableViewportFilled);
-            } else if (currentView === 'json') {
-                requestAnimationFrame(ensureJsonViewportFilled);
-            } else if (currentView === 'raw') {
-                requestAnimationFrame(ensureRawViewportFilled);
-            }
-        }
-
-        function buildTableHeader(data) {
-            const thead = document.getElementById('tableHead');
-            const colgroup = document.getElementById('tableColgroup');
-            if (!thead) return;
-
-            thead.innerHTML = '';
-            if (colgroup) colgroup.innerHTML = '';
-            
-            const headerRow = document.createElement('tr');
-
-            // Add col for row number column
-            if (colgroup) {
-                const col = document.createElement('col');
-                col.style.width = '40px';
-                colgroup.appendChild(col);
-            }
-
-            // Add row number header
-            const rowNumHeader = document.createElement('th');
-            rowNumHeader.textContent = '#';
-            rowNumHeader.style.minWidth = '40px';
-            rowNumHeader.style.textAlign = 'center';
-            rowNumHeader.classList.add('row-header');
-            headerRow.appendChild(rowNumHeader);
-
-            // Data columns
-            data.columns.forEach(column => {
-                if (!column.visible) {
-                    return;
-                }
-
-                // Add col element for this column
-                if (colgroup) {
-                    const col = document.createElement('col');
-                    col.dataset.columnPath = column.path;
-                    colgroup.appendChild(col);
-                }
-
-                const th = document.createElement('th');
-                const headerContent = document.createElement('span');
-                headerContent.style.display = 'inline-block';
-                headerContent.style.whiteSpace = 'nowrap';
-                headerContent.style.overflow = 'hidden';
-                headerContent.style.textOverflow = 'ellipsis';
-                headerContent.style.maxWidth = '100%';
-
-                if (column.parentPath) {
-                    const collapseButton = document.createElement('button');
-                    collapseButton.className = 'collapse-button';
-                    collapseButton.innerHTML = '<svg width="12" height="12" viewBox="0 0 24 24" fill="none" stroke="currentColor" stroke-width="2" stroke-linecap="round" stroke-linejoin="round"><polyline points="15,18 9,12 15,6"></polyline></svg>';
-                    collapseButton.title = 'Collapse to ' + column.parentPath;
-                    collapseButton.addEventListener('click', (e) => {
-                        e.preventDefault();
-                        e.stopPropagation();
-                        vscode.postMessage({
-                            type: 'collapseColumn',
-                            columnPath: column.parentPath
-                        });
-                    });
-                    headerContent.appendChild(collapseButton);
-                    headerContent.appendChild(document.createTextNode(column.displayName));
-
-                    const value = getSampleValue(data.rows, column.path);
-                    if (typeof value === 'object' && value !== null && !column.isExpanded) {
-                        const expandButton = document.createElement('button');
-                        expandButton.className = 'expand-button';
-                        expandButton.innerHTML = '<svg width="12" height="12" viewBox="0 0 24 24" fill="none" stroke="currentColor" stroke-width="2" stroke-linecap="round" stroke-linejoin="round"><polyline points="6,9 12,15 18,9"></polyline></svg>';
-                        expandButton.title = 'Expand';
-                        expandButton.addEventListener('click', (e) => {
-                            e.preventDefault();
-                            e.stopPropagation();
-                            vscode.postMessage({
-                                type: 'expandColumn',
-                                columnPath: column.path
-                            });
-                        });
-                        headerContent.appendChild(expandButton);
-                    }
-
-                    th.classList.add('subcolumn-header');
-                } else {
-                    headerContent.appendChild(document.createTextNode(column.displayName));
-
-                    const value = getSampleValue(data.rows, column.path);
-                    if (typeof value === 'object' && value !== null) {
-                        const button = document.createElement('button');
-                        button.className = 'expand-button';
-                        button.innerHTML = '<svg width="12" height="12" viewBox="0 0 24 24" fill="none" stroke="currentColor" stroke-width="2" stroke-linecap="round" stroke-linejoin="round"><polyline points="6,9 12,15 18,9"></polyline></svg>';
-                        button.title = 'Expand';
-                        button.addEventListener('click', (e) => {
-                            e.preventDefault();
-                            e.stopPropagation();
-                            vscode.postMessage({
-                                type: 'expandColumn',
-                                columnPath: column.path
-                            });
-                        });
-                        headerContent.appendChild(button);
-                    }
-                }
-
-                th.appendChild(headerContent);
-
-                const resizeHandle = document.createElement('div');
-                resizeHandle.className = 'resize-handle';
-                resizeHandle.addEventListener('mousedown', (e) => startResize(e, th, column.path));
-                th.appendChild(resizeHandle);
-
-                th.addEventListener('contextmenu', (e) => showContextMenu(e, column.path));
-                
-                // Add drag and drop for column reordering
-                th.draggable = true;
-                th.dataset.columnPath = column.path;
-                th.title = 'Drag to reorder • Right-click for options';
-                th.addEventListener('dragstart', handleHeaderDragStart);
-                th.addEventListener('dragend', handleHeaderDragEnd);
-                th.addEventListener('dragover', handleHeaderDragOver);
-                th.addEventListener('drop', handleHeaderDrop);
-                
-                headerRow.appendChild(th);
-            });
-
-            thead.appendChild(headerRow);
-            
-            // Restore saved column widths after rebuilding table
-            if (colgroup && Object.keys(savedColumnWidths).length > 0) {
-                const cols = colgroup.querySelectorAll('col');
-                cols.forEach(col => {
-                    const columnPath = col.dataset.columnPath;
-                    if (columnPath && savedColumnWidths[columnPath]) {
-                        col.style.width = savedColumnWidths[columnPath];
-                    }
-                });
-                
-                // Restore table layout if widths were saved
-                const table = document.getElementById('dataTable');
-                if (table) {
-                    table.style.tableLayout = 'fixed';
-                }
-            }
-        }
-        
-        // Table header drag and drop
-        let draggedHeader = null;
-        let draggedHeaderIndex = null;
-        
-        function handleHeaderDragStart(e) {
-            const th = e.target.closest('th');
-            if (!th || th.classList.contains('row-header')) return;
-            
-            draggedHeader = th;
-            th.classList.add('dragging-header');
-            e.dataTransfer.effectAllowed = 'move';
-            
-            // Find the index of this column (excluding row header)
-            const headers = Array.from(th.parentNode.children).filter(el => !el.classList.contains('row-header'));
-            draggedHeaderIndex = headers.indexOf(th);
-        }
-        
-        function handleHeaderDragEnd(e) {
-            const th = e.target.closest('th');
-            if (th) {
-                th.classList.remove('dragging-header');
-            }
-            document.querySelectorAll('th').forEach(header => {
-                header.classList.remove('drag-over-header');
-            });
-            draggedHeader = null;
-            draggedHeaderIndex = null;
-        }
-        
-        function handleHeaderDragOver(e) {
-            e.preventDefault();
-            e.dataTransfer.dropEffect = 'move';
-            
-            const th = e.target.closest('th');
-            if (th && !th.classList.contains('row-header') && th !== draggedHeader) {
-                document.querySelectorAll('th').forEach(header => {
-                    header.classList.remove('drag-over-header');
-                });
-                th.classList.add('drag-over-header');
-            }
-        }
-        
-        function handleHeaderDrop(e) {
-            e.preventDefault();
-            
-            const targetTh = e.target.closest('th');
-            if (!targetTh || targetTh.classList.contains('row-header') || targetTh === draggedHeader) {
-                return;
-            }
-            
-            // Find the index of target column (excluding row header)
-            const headers = Array.from(targetTh.parentNode.children).filter(el => !el.classList.contains('row-header'));
-            const targetIndex = headers.indexOf(targetTh);
-            
-            if (draggedHeaderIndex !== null && draggedHeaderIndex !== targetIndex) {
-                vscode.postMessage({
-                    type: 'reorderColumns',
-                    fromIndex: draggedHeaderIndex,
-                    toIndex: targetIndex
-                });
-            }
-            
-            targetTh.classList.remove('drag-over-header');
-        }
-
-        function createTableRow(row, rowIndex) {
-            const tr = document.createElement('tr');
-
-            // Get the actual index from the pre-computed mapping
-            // rowIndex here is the filtered index (0-based position in currentData.rows)
-            const actualRowIndex = currentData.rowIndices && currentData.rowIndices[rowIndex] !== undefined 
-                ? currentData.rowIndices[rowIndex] 
-                : rowIndex; // Fallback to filtered index if mapping is unavailable
-
-            // Add row number cell
-            const rowNumCell = document.createElement('td');
-            // Display sequential number (1, 2, 3...) for visual ordering
-            rowNumCell.textContent = (rowIndex + 1).toString();
-            rowNumCell.classList.add('row-header');
-            // Tooltip shows the actual row number in the file
-            rowNumCell.title = 'Row ' + (actualRowIndex + 1) + ' in file';
-            rowNumCell.addEventListener('contextmenu', (e) => showRowContextMenu(e, actualRowIndex));
-            tr.appendChild(rowNumCell);
-
-            // Data cells
-            currentData.columns.forEach(column => {
-                if (!column.visible) {
-                    return;
-                }
-
-                const td = document.createElement('td');
-                const value = getNestedValue(row, column.path);
-                const valueStr = value !== undefined ? JSON.stringify(value) : '';
-
-                if (column.isExpanded) {
-                    td.classList.add('expanded-column');
-                }
-
-                if (typeof value === 'object' && value !== null && !column.isExpanded) {
-                    td.classList.add('expandable-cell');
-                    td.textContent = valueStr;
-                    td.title = valueStr;
-                    td.addEventListener('click', (e) => expandCell(e, td, actualRowIndex, column.path));
-                    td.addEventListener('dblclick', (e) => {
-                        e.preventDefault();
-                        e.stopPropagation();
-                        vscode.postMessage({
-                            type: 'expandColumn',
-                            columnPath: column.path
-                        });
-                    });
-                } else {
-                    td.textContent = valueStr;
-                    td.title = valueStr;
-                    td.addEventListener('dblclick', (e) => editCell(e, td, actualRowIndex, column.path));
-                }
-
-                tr.appendChild(td);
-            });
-
-            return tr;
-        }
-
-        function renderTableChunk(reset = false) {
-            const tbody = document.getElementById('tableBody');
-            if (!tbody) return;
-
-            if (reset) {
-                tableRenderState.totalRows = currentData.rows ? currentData.rows.length : 0;
-                tableRenderState.renderedRows = 0;
-                tableRenderState.isRendering = false;
-                tbody.innerHTML = '';
-            }
-
-            if (tableRenderState.isRendering) return;
-            if (tableRenderState.renderedRows >= tableRenderState.totalRows) return;
-            if (!currentData.rows || currentData.rows.length === 0) return;
-
-            tableRenderState.isRendering = true;
-
-            const fragment = document.createDocumentFragment();
-            const start = tableRenderState.renderedRows;
-            const end = Math.min(start + TABLE_CHUNK_SIZE, currentData.rows.length);
-
-            for (let rowIndex = start; rowIndex < end; rowIndex++) {
-                const row = currentData.rows[rowIndex];
-                if (row) { // Ensure row exists before creating table row
-                    fragment.appendChild(createTableRow(row, rowIndex));
-                }
-            }
-
-            tbody.appendChild(fragment);
-            tableRenderState.renderedRows = end;
-            tableRenderState.isRendering = false;
-
-            const searchTerm = document.getElementById('searchInput').value;
-            if (searchTerm) {
-                highlightTableResults(searchTerm);
-            }
-
-            if (currentView === 'table') {
-                requestAnimationFrame(ensureTableViewportFilled);
-            }
-        }
-
-        function ensureTableViewportFilled() {
-            if (currentView !== 'table') return;
-
-            const tableContainer = document.getElementById('tableContainer');
-            if (!tableContainer) return;
-
-            if (tableRenderState.renderedRows >= tableRenderState.totalRows) return;
-
-            if (tableContainer.scrollHeight <= tableContainer.clientHeight + 50) {
-                renderTableChunk();
-            }
-        }
-
-        function ensureTableScrollCapacity(targetScroll) {
-            const tableContainer = document.getElementById('tableContainer');
-            if (!tableContainer) return;
-
-            if (tableRenderState.renderedRows >= tableRenderState.totalRows) return;
-
-            const maxScroll = tableContainer.scrollHeight - tableContainer.clientHeight;
-            if (targetScroll > maxScroll - 50) {
-                renderTableChunk();
-                requestAnimationFrame(() => ensureTableScrollCapacity(targetScroll));
-            }
-        }
-
-        function resetJsonRenderingState() {
-            jsonRenderState.totalRows = currentData.rows.length;
-            jsonRenderState.renderedRows = 0;
-            jsonRenderState.isRendering = false;
-
-            if (currentView !== 'json') {
-                const jsonView = document.getElementById('jsonView');
-                if (jsonView) {
-                    jsonView.innerHTML = '';
-                }
-            }
-        }
-
-        function renderJsonChunk(reset = false) {
-            const jsonView = document.getElementById('jsonView');
-            if (!jsonView) return;
-
-            if (reset) {
-                jsonRenderState.totalRows = currentData.rows.length;
-                jsonRenderState.renderedRows = 0;
-                jsonRenderState.isRendering = false;
-                jsonView.innerHTML = '';
-            }
-
-            if (jsonRenderState.isRendering) return;
-            if (jsonRenderState.renderedRows >= jsonRenderState.totalRows) return;
-
-            jsonRenderState.isRendering = true;
-
-            const fragment = document.createDocumentFragment();
-            const start = jsonRenderState.renderedRows;
-            const end = Math.min(start + JSON_CHUNK_SIZE, currentData.rows.length);
-
-            for (let index = start; index < end; index++) {
-                const row = currentData.rows[index];
-                const lineDiv = document.createElement('div');
-                lineDiv.className = 'json-line';
-
-                const lineNumber = document.createElement('div');
-                lineNumber.className = 'line-number';
-                lineNumber.textContent = (index + 1).toString().padStart(4, ' ');
-
-                const jsonContent = document.createElement('textarea');
-                jsonContent.className = 'json-content-editable';
-                const jsonString = JSON.stringify(row, null, 2);
-                jsonContent.value = jsonString;
-                jsonContent.setAttribute('data-row-index', index);
-
-                function autoResize(textarea) {
-                    textarea.style.height = 'auto';
-                    textarea.style.height = textarea.scrollHeight + 'px';
-                }
-
-                setTimeout(() => {
-                    autoResize(jsonContent);
-                }, 10);
-
-                setTimeout(() => {
-                    if (jsonContent.scrollHeight > jsonContent.offsetHeight) {
-                        jsonContent.style.height = jsonContent.scrollHeight + 'px';
-                    }
-                }, 100);
-
-                jsonContent.addEventListener('input', function() {
-                    autoResize(this);
-                    try {
-                        const parsed = JSON.parse(this.value);
-                        this.classList.remove('json-error');
-                        this.classList.add('json-valid');
-                    } catch (e) {
-                        this.classList.remove('json-valid');
-                        this.classList.add('json-error');
-                    }
-                });
-
-                jsonContent.addEventListener('blur', function() {
-                    const rowIndex = parseInt(this.getAttribute('data-row-index'));
-                    try {
-                        const parsed = JSON.parse(this.value);
-                        currentData.rows[rowIndex] = parsed;
-
-                        vscode.postMessage({
-                            type: 'documentChanged',
-                            rowIndex: rowIndex,
-                            newData: parsed
-                        });
-
-                        this.classList.remove('json-error');
-                        this.classList.add('json-valid');
-                    } catch (e) {
-                        console.error('Invalid JSON on line', rowIndex + 1, ':', e.message);
-                    }
-                });
-
-                lineDiv.addEventListener('dblclick', function(e) {
-                    e.stopPropagation();
-                });
-
-                lineDiv.addEventListener('click', function(e) {
-                    e.stopPropagation();
-                });
-
-                lineNumber.addEventListener('dblclick', function(e) {
-                    e.stopPropagation();
-                });
-
-                lineNumber.addEventListener('click', function(e) {
-                    e.stopPropagation();
-                });
-
-                jsonContent.addEventListener('dblclick', function(e) {
-                    e.stopPropagation();
-                });
-
-                // Add cursor-based navigation for JSON textareas
-                jsonContent.addEventListener('keydown', function(e) {
-                    // Only handle arrow keys when not in the middle of editing
-                    if (e.key === 'ArrowUp' || e.key === 'ArrowDown') {
-                        const cursorPosition = this.selectionStart;
-                        const textLength = this.value.length;
-                        
-                        // Check if cursor is at the beginning (for Up arrow) or end (for Down arrow)
-                        const isAtBeginning = cursorPosition === 0;
-                        const isAtEnd = cursorPosition === textLength;
-                        
-                        if ((e.key === 'ArrowUp' && isAtBeginning) || (e.key === 'ArrowDown' && isAtEnd)) {
-                            e.preventDefault();
-                            
-                            const currentRowIndex = parseInt(this.getAttribute('data-row-index'));
-                            console.log('Navigation triggered:', e.key, 'from row', currentRowIndex);
-                            
-                            // Temporarily disable navigation flag to test focus
-                            // isNavigating = true;
-                            
-                            const jsonView = document.getElementById('jsonView');
-                            
-                            let targetRowIndex;
-                            if (e.key === 'ArrowUp') {
-                                // Go to previous row
-                                targetRowIndex = Math.max(0, currentRowIndex - 1);
-                            } else {
-                                // Go to next row
-                                targetRowIndex = Math.min(currentData.rows.length - 1, currentRowIndex + 1);
-                            }
-                            
-                            console.log('Target row index:', targetRowIndex);
-                            
-                            // Find the target textarea by its data-row-index attribute
-                            const targetTextarea = jsonView.querySelector('.json-content-editable[data-row-index="' + targetRowIndex + '"]');
-                            
-                            console.log('Target textarea found:', !!targetTextarea);
-                            
-                            if (targetTextarea) {
-                                console.log('Focusing target textarea');
-                                
-                                // Try multiple focus methods to ensure it works
-                                setTimeout(() => {
-                                    // Method 1: Standard focus
-                                    targetTextarea.focus();
-                                    
-                                    // Method 2: Force focus with click simulation
-                                    targetTextarea.click();
-                                    
-                                    // Method 3: Set focus with explicit tabIndex
-                                    targetTextarea.tabIndex = 0;
-                                    targetTextarea.focus();
-                                    
-                                    // Position cursor at the beginning for Up arrow, end for Down arrow
-                                    if (e.key === 'ArrowUp') {
-                                        targetTextarea.setSelectionRange(targetTextarea.value.length, targetTextarea.value.length);
-                                    } else {
-                                        targetTextarea.setSelectionRange(0, 0);
-                                    }
-                                    
-                                    console.log('Focus completed, cursor position:', targetTextarea.selectionStart);
-                                    console.log('Active element:', document.activeElement);
-                                    console.log('Target element:', targetTextarea);
-                                    console.log('Are they the same?', document.activeElement === targetTextarea);
-                                    
-                                    // Simple scroll to make sure target is visible
-                                    targetTextarea.scrollIntoView({ behavior: 'smooth', block: 'nearest' });
-                                }, 10);
-                                
-                                // Temporarily disable navigation flag clearing
-                                // setTimeout(() => {
-                                //     isNavigating = false;
-                                // }, 100);
-                            } else {
-                                console.log('Target not found, trying fallback rendering');
-                                // Target row not rendered yet, ensure it's rendered and try again
-                                const jsonView = document.getElementById('jsonView');
-                                
-                                // Force render more chunks to ensure target row is available
-                                while (jsonRenderState.renderedRows <= targetRowIndex && jsonRenderState.renderedRows < jsonRenderState.totalRows) {
-                                    renderJsonChunk();
-                                }
-                                
-                                console.log('Rendered rows after fallback:', jsonRenderState.renderedRows);
-                                
-                                // Use requestAnimationFrame for better timing with DOM updates
-                                requestAnimationFrame(() => {
-                                    const updatedTargetTextarea = jsonView.querySelector('.json-content-editable[data-row-index="' + targetRowIndex + '"]');
-                                    
-                                    console.log('Fallback target textarea found:', !!updatedTargetTextarea);
-                                    
-                                    if (updatedTargetTextarea) {
-                                        // Temporarily disable navigation flag clearing
-                                        // isNavigating = false;
-                                        
-                                        console.log('Focusing fallback target textarea');
-                                        // Focus the textarea
-                                        updatedTargetTextarea.focus();
-                                        
-                                        // Position cursor at the beginning for Up arrow, end for Down arrow
-                                        if (e.key === 'ArrowUp') {
-                                            updatedTargetTextarea.setSelectionRange(updatedTargetTextarea.value.length, updatedTargetTextarea.value.length);
-                                        } else {
-                                            updatedTargetTextarea.setSelectionRange(0, 0);
-                                        }
-                                        
-                                        // Only scroll if the target is not visible in the viewport
-                                        const targetRect = updatedTargetTextarea.parentElement.getBoundingClientRect();
-                                        const jsonViewRect = jsonView.getBoundingClientRect();
-                                        
-                                        if (targetRect.top < jsonViewRect.top || targetRect.bottom > jsonViewRect.bottom) {
-                                            // Target is not visible, scroll it into view gently
-                                            updatedTargetTextarea.parentElement.scrollIntoView({
-                                                behavior: 'smooth',
-                                                block: 'nearest',
-                                                inline: 'nearest'
-                                            });
-                                        }
-                                    } else {
-                                        // If still not found, try one more time
-                                        // isNavigating = false;
-                                        console.warn('Target textarea not found after rendering for row', targetRowIndex);
-                                    }
-                                });
-                            }
-                        }
-                    }
-                });
-
-                jsonContent.addEventListener('click', function(e) {
-                    e.stopPropagation();
-                });
-
-                // Add context menu support for Pretty Print view
-                lineDiv.addEventListener('contextmenu', function(e) {
-                    e.preventDefault();
-                    e.stopPropagation();
-                    showRowContextMenu(e, index);
-                });
-
-                lineDiv.appendChild(lineNumber);
-                lineDiv.appendChild(jsonContent);
-                fragment.appendChild(lineDiv);
-            }
-
-            jsonView.appendChild(fragment);
-            jsonRenderState.renderedRows = end;
-            jsonRenderState.isRendering = false;
-
-            const searchTerm = document.getElementById('searchInput').value;
-            if (searchTerm) {
-                highlightJsonResults(searchTerm);
-            }
-
-            if (currentView === 'json') {
-                requestAnimationFrame(ensureJsonViewportFilled);
-            }
-        }
-
-        function ensureJsonViewportFilled() {
-            if (currentView !== 'json') return;
-
-            const tableContainer = document.getElementById('tableContainer');
-            if (!tableContainer) return;
-
-            if (jsonRenderState.renderedRows >= jsonRenderState.totalRows) return;
-
-            if (tableContainer.scrollHeight <= tableContainer.clientHeight + 50) {
-                renderJsonChunk();
-            }
-        }
-
-        function ensureJsonScrollCapacity(targetScroll) {
-            const tableContainer = document.getElementById('tableContainer');
-            if (!tableContainer) return;
-
-            if (jsonRenderState.renderedRows >= jsonRenderState.totalRows) return;
-
-            const maxScroll = tableContainer.scrollHeight - tableContainer.clientHeight;
-            if (targetScroll > maxScroll - 50) {
-                renderJsonChunk();
-                requestAnimationFrame(() => ensureJsonScrollCapacity(targetScroll));
-            }
-        }
-
-        function resetRawRenderingState() {
-            rawRenderState.totalLines = currentData.parsedLines ? currentData.parsedLines.length : 0;
-            rawRenderState.renderedLines = 0;
-            rawRenderState.isRendering = false;
-
-            if (currentView !== 'raw') {
-                const rawContent = document.getElementById('rawContent');
-                if (rawContent) {
-                    rawContent.innerHTML = '';
-                }
-            }
-        }
-
-        function renderRawChunk(reset = false) {
-            const rawContent = document.getElementById('rawContent');
-            if (!rawContent) return;
-
-            if (reset) {
-                rawRenderState.totalLines = currentData.parsedLines ? currentData.parsedLines.length : 0;
-                rawRenderState.renderedLines = 0;
-                rawRenderState.isRendering = false;
-                rawContent.innerHTML = '';
-            }
-
-            if (rawRenderState.isRendering) return;
-            if (rawRenderState.renderedLines >= rawRenderState.totalLines) return;
-
-            rawRenderState.isRendering = true;
-
-            const fragment = document.createDocumentFragment();
-            const start = rawRenderState.renderedLines;
-            const end = Math.min(start + RAW_CHUNK_SIZE, rawRenderState.totalLines);
-
-            for (let index = start; index < end; index++) {
-                const line = currentData.parsedLines[index];
-                const lineDiv = document.createElement('div');
-                lineDiv.className = 'raw-line';
-                
-                if (line.error) {
-                    lineDiv.classList.add('error');
-                }
-
-                const lineNumber = document.createElement('div');
-                lineNumber.className = 'raw-line-number';
-                lineNumber.textContent = line.lineNumber.toString().padStart(4, ' ');
-
-                const lineContent = document.createElement('div');
-                lineContent.className = 'raw-line-content';
-                lineContent.textContent = line.rawLine || '';
-
-                // Add context menu support for Raw view
-                lineDiv.addEventListener('contextmenu', function(e) {
-                    e.preventDefault();
-                    e.stopPropagation();
-                    showRowContextMenu(e, index);
-                });
-
-                lineDiv.appendChild(lineNumber);
-                lineDiv.appendChild(lineContent);
-                fragment.appendChild(lineDiv);
-            }
-
-            rawContent.appendChild(fragment);
-            rawRenderState.renderedLines = end;
-            rawRenderState.isRendering = false;
-
-            const searchTerm = document.getElementById('searchInput').value;
-            if (searchTerm) {
-                highlightRawResults(searchTerm);
-            }
-
-            if (currentView === 'raw') {
-                requestAnimationFrame(ensureRawViewportFilled);
-            }
-        }
-
-        function ensureRawViewportFilled() {
-            if (currentView !== 'raw') return;
-
-            const tableContainer = document.getElementById('tableContainer');
-            if (!tableContainer) return;
-
-            if (rawRenderState.renderedLines >= rawRenderState.totalLines) return;
-
-            if (tableContainer.scrollHeight <= tableContainer.clientHeight + 50) {
-                renderRawChunk();
-            }
-        }
-
-        function ensureRawScrollCapacity(targetScroll) {
-            const tableContainer = document.getElementById('tableContainer');
-            if (!tableContainer) return;
-
-            if (rawRenderState.renderedLines >= rawRenderState.totalLines) return;
-
-            const maxScroll = tableContainer.scrollHeight - tableContainer.clientHeight;
-            if (targetScroll > maxScroll - 50) {
-                renderRawChunk();
-                requestAnimationFrame(() => ensureRawScrollCapacity(targetScroll));
-            }
-        }
-
-        function attachScrollListener() {
-            if (containerScrollListenerAttached) return;
-
-            const tableContainer = document.getElementById('tableContainer');
-            if (!tableContainer) return;
-
-            tableContainer.addEventListener('scroll', handleContainerScroll);
-            containerScrollListenerAttached = true;
-        }
-
-        function handleContainerScroll() {
-            const tableContainer = document.getElementById('tableContainer');
-            if (!tableContainer) return;
-
-            scrollPositions[currentView] = tableContainer.scrollTop;
-
-            // Don't trigger re-render during navigation
-            if (isNavigating) return;
-
-            const nearBottom = tableContainer.scrollTop + tableContainer.clientHeight >= tableContainer.scrollHeight - 200;
-            if (!nearBottom) return;
-
-            if (currentView === 'table') {
-                renderTableChunk();
-            } else if (currentView === 'json') {
-                renderJsonChunk();
-            } else if (currentView === 'raw') {
-                renderRawChunk();
-            }
-        }
-
-        function restoreScrollPosition(viewType) {
-            const tableContainer = document.getElementById('tableContainer');
-            if (!tableContainer) return;
-
-            const targetScroll = scrollPositions[viewType] || 0;
-            tableContainer.scrollTop = targetScroll;
-
-            if (viewType === 'table') {
-                ensureTableScrollCapacity(targetScroll);
-            } else if (viewType === 'json') {
-                ensureJsonScrollCapacity(targetScroll);
-            } else if (viewType === 'raw') {
-                ensureRawScrollCapacity(targetScroll);
-            }
-        }
-
-        function getNestedValue(obj, path) {
-            if (!obj || !path) return undefined;
-            
-            // Handle null/undefined object
-            if (obj === null || obj === undefined) {
-                return undefined;
-            }
-            
-            // Handle special case for primitive values with "(value)" path
-            if (path === '(value)' && (typeof obj === 'string' || typeof obj === 'number' || typeof obj === 'boolean' || obj === null || Array.isArray(obj))) {
-                return obj;
-            }
-            
-            const parts = path.split('.');
-            let current = obj;
-            
-            for (const part of parts) {
-                if (current === null || current === undefined) {
-                    break;
-                }
-                
-                if (part.includes('[') && part.includes(']')) {
-                    const [key, indexStr] = part.split('[');
-                    const index = parseInt(indexStr.replace(']', ''));
-                    if (isNaN(index)) return undefined;
-                    current = current[key];
-                    if (Array.isArray(current)) {
-                        current = current[index];
-                    } else {
-                        return undefined;
-                    }
-                } else {
-                    current = current[part];
-                }
-                
-                if (current === undefined || current === null) break;
-            }
-            
-            return current;
-        }
-        
-        function getSampleValue(rows, columnPath) {
-            for (const row of rows) {
-                const value = getNestedValue(row, columnPath);
-                if (value !== undefined && value !== null) {
-                    return value;
-                }
-            }
-            return null;
-        }
-        
-        function editCell(event, td, rowIndex, columnPath) {
-            // Prevent any default behavior
-            event.preventDefault();
-            event.stopPropagation();
-            
-            const originalValue = td.textContent;
-            
-            // Create input element
-            const input = document.createElement('input');
-            input.value = originalValue;
-            input.style.width = '100%';
-            input.style.height = '100%';
-            input.style.border = 'none';
-            input.style.outline = 'none';
-            input.style.backgroundColor = 'var(--vscode-input-background)';
-            input.style.color = 'var(--vscode-input-foreground)';
-            input.style.padding = '6px 8px';
-            input.style.fontSize = 'inherit';
-            input.style.fontFamily = 'inherit';
-            input.style.boxSizing = 'border-box';
-            
-            // Replace cell content with input
-            td.innerHTML = '';
-            td.appendChild(input);
-            td.classList.add('editing');
-            
-            // Focus and select text
-            input.focus();
-            input.select();
-            
-            // Handle save on blur or enter
-            function saveEdit() {
-                const newValue = input.value;
-                td.classList.remove('editing');
-                td.textContent = newValue;
-                td.title = newValue;
-                
-                // Send update message
-                vscode.postMessage({
-                    type: 'updateCell',
-                    rowIndex: rowIndex,
-                    columnPath: columnPath,
-                    value: newValue
-                });
-            }
-            
-            // Handle cancel on escape
-            function cancelEdit() {
-                td.classList.remove('editing');
-                td.textContent = originalValue;
-                td.title = originalValue;
-            }
-            
-            input.addEventListener('blur', saveEdit);
-            input.addEventListener('keydown', (e) => {
-                if (e.key === 'Enter') {
-                    e.preventDefault();
-                    saveEdit();
-                } else if (e.key === 'Escape') {
-                    e.preventDefault();
-                    cancelEdit();
-                }
-            });
-        }
-        
-        // Listen for messages from the extension
-        window.addEventListener('message', event => {
-            const message = event.data;
-            switch (message.type) {
-                case 'update':
-                    updateTable(message.data);
-                    break;
-                case 'clipboardValidationResult':
-                    const pasteAboveMenuItem = document.getElementById('pasteAboveMenuItem');
-                    const pasteBelowMenuItem = document.getElementById('pasteBelowMenuItem');
-                    if (message.isValidJson) {
-                        pasteAboveMenuItem.classList.remove('disabled');
-                        pasteBelowMenuItem.classList.remove('disabled');
-                    } else {
-                        pasteAboveMenuItem.classList.add('disabled');
-                        pasteBelowMenuItem.classList.add('disabled');
-                    }
-                    break;
-                case 'settingsLoaded':
-                    const openaiKey = document.getElementById('openaiKey');
-                    const openaiModel = document.getElementById('openaiModel');
-
-                    openaiKey.value = message.settings.openaiKey || '';
-                    openaiModel.value = message.settings.openaiModel || 'gpt-4.1-mini';
-                    break;
-            }
-        });
-        
-        // Fallback: if no message is received within 5 seconds, show error
-        setTimeout(() => {
-            if (currentData.isIndexing) {
-                updateTable({
-                    rows: [],
-                    columns: [],
-                    isIndexing: false,
-                    searchTerm: '',
-                    useRegex: false,
-                    parsedLines: [{
-                        data: null,
-                        lineNumber: 1,
-                        rawLine: '',
-                        error: 'Extension failed to load data. Please try reloading the file.'
-                    }],
-                    rawContent: '',
-                    errorCount: 1,
-                    loadingProgress: {
-                        loadedLines: 0,
-                        totalLines: 0,
-                        loadingChunks: false,
-                        progressPercent: 100,
-                        memoryOptimized: false,
-                        displayedRows: 0
-                    }
-                });
-            }
-        }, 5000);
-        
-        // View control functions
-        function switchView(viewType) {
-            // Don't switch if already on the same view
-            if (currentView === viewType) {
-                return;
-            }
-            
-            // Hide any open context menus when switching views
-            hideContextMenu();
-            
-            // Only sync data when switching away from editors if content was actually modified
-            // This prevents unnecessary data corruption during view switching
-            if (currentView === 'raw' && viewType !== 'raw') {
-                const rawEditor = document.getElementById('rawEditor');
-                if (rawEditor && rawEditor.editor) {
-                    const currentContent = rawEditor.editor.getValue();
-                    // Only sync if content is different from current rawContent
-                    if (currentContent !== currentData.rawContent) {
-                        vscode.postMessage({
-                            type: 'rawContentChanged',
-                            newContent: currentContent
-                        });
-                    }
-                }
-            }
-            
-            if (currentView === 'json' && viewType !== 'json') {
-                const prettyEditor = document.getElementById('prettyEditor');
-                if (prettyEditor && prettyEditor.editor) {
-                    const currentContent = prettyEditor.editor.getValue();
-                    // Only sync if content is different from current prettyContent
-                    if (currentContent !== currentData.prettyContent) {
-                        vscode.postMessage({
-                            type: 'prettyContentChanged',
-                            newContent: currentContent
-                        });
-                    }
-                }
-            }
-            
-            // Save current scroll position
-            const tableContainer = document.getElementById('tableContainer');
-            if (tableContainer) {
-                scrollPositions[currentView] = tableContainer.scrollTop;
-            }
-            
-            currentView = viewType;
-            
-            // Show spinning gazelle during view switch
-            const logo = document.getElementById('logo');
-            const loadingState = document.getElementById('loadingState');
-            const searchContainer = document.getElementById('searchContainer');
-            logo.classList.add('loading');
-            loadingState.style.display = 'flex';
-            loadingState.innerHTML = '<div>Switching view...</div>';
-            
-            // Hide search container during view switch
-            searchContainer.classList.add('controls-hidden');
-            
-            // Update segmented control
-            document.querySelectorAll('.segmented-control button').forEach(button => {
-                button.classList.toggle('active', button.dataset.view === viewType);
-            });
-            
-            // Hide all view containers
-            document.getElementById('tableViewContainer').style.display = 'none';
-            document.getElementById('jsonViewContainer').style.display = 'none';
-            document.getElementById('rawViewContainer').style.display = 'none';
-            
-            // Show/hide column manager and wrap text controls based on view
-            const columnManagerBtn = document.getElementById('columnManagerBtn');
-            const wrapTextControl = document.querySelector('.wrap-text-control');
-            
-            // Show selected view container
-            switch (viewType) {
-                case 'table':
-                    document.getElementById('tableViewContainer').style.display = 'block';
-                    document.getElementById('dataTable').style.display = 'table';
-                    // Show column controls for table view
-                    columnManagerBtn.style.display = 'flex';
-                    wrapTextControl.style.display = 'flex';
-                    // Show search container for table view
-                    searchContainer.style.display = 'flex';
-                    // Hide loading state immediately for table view (already rendered)
-                    logo.classList.remove('loading');
-                    loadingState.style.display = 'none';
-                    searchContainer.classList.remove('controls-hidden');
-                    requestAnimationFrame(ensureTableViewportFilled);
-                    break;
-                case 'json':
-                    document.getElementById('jsonViewContainer').style.display = 'block';
-                    document.getElementById('jsonViewContainer').classList.add('isolated');
-                    // Hide column controls for json view
-                    columnManagerBtn.style.display = 'none';
-                    wrapTextControl.style.display = 'none';
-                    // Hide search container for json view
-                    searchContainer.style.display = 'none';
-                    
-                    // Add event isolation to prevent bubbling
-                    const jsonContainer = document.getElementById('jsonViewContainer');
-                    jsonContainer.addEventListener('dblclick', function(e) {
-                        e.stopPropagation();
-                    });
-                    jsonContainer.addEventListener('click', function(e) {
-                        e.stopPropagation();
-                    });
-                    
-                    // Use setTimeout to allow the loading animation to show before rendering
-                    // Longer delay for larger datasets to ensure smooth animation
-                    const jsonDelay = currentData.rows.length > 1000 ? 100 : 50;
-                    setTimeout(() => {
-                        updatePrettyView();
-                        // Hide loading state after pretty view is rendered
-                        logo.classList.remove('loading');
-                        loadingState.style.display = 'none';
-                        searchContainer.classList.remove('controls-hidden');
-                    }, jsonDelay);
-                    break;
-                case 'raw':
-                    document.getElementById('rawViewContainer').style.display = 'block';
-                    // Hide column controls for raw view
-                    columnManagerBtn.style.display = 'none';
-                    wrapTextControl.style.display = 'none';
-                    // Hide search container for raw view
-                    searchContainer.style.display = 'none';
-                    // Use setTimeout to allow the loading animation to show before rendering
-                    // Longer delay for larger datasets to ensure smooth animation
-                    const rawDelay = currentData.rawContent && currentData.rawContent.length > 100000 ? 100 : 50;
-                    setTimeout(() => {
-                        updateRawView();
-                        // Hide loading state after raw view is rendered
-                        logo.classList.remove('loading');
-                        loadingState.style.display = 'none';
-                        searchContainer.classList.remove('controls-hidden');
-                        
-                        // Automatically open file in VS Code editor
-                        vscode.postMessage({
-                            type: 'openInEditor'
-                        });
-                    }, rawDelay);
-                    break;
-            }
-            
-            // Restore scroll position
-            setTimeout(() => {
-                restoreScrollPosition(viewType);
-            }, 0);
-        }
-        
-        function updateJsonView() {
-            renderJsonChunk(true);
-            requestAnimationFrame(() => {
-                ensureJsonViewportFilled();
-                restoreScrollPosition('json');
-            });
-        }
-        
-        let prettyEditor = null;
-        
-        function updatePrettyView() {
-            const editorContainer = document.getElementById('prettyEditor');
-            if (!editorContainer) return;
-            
-            // Initialize Monaco Editor
-            require.config({ paths: { 'vs': 'https://cdn.jsdelivr.net/npm/monaco-editor@0.44.0/min/vs' } });
-            require(['vs/editor/editor.main'], function () {
-                if (prettyEditor) {
-                    prettyEditor.dispose();
-                }
-                
-                // Use pre-formatted pretty content from Extension Host
-                const prettyContent = currentData.prettyContent || '';
-                const lineMapping = currentData.prettyLineMapping || [];
-                
-                prettyEditor = monaco.editor.create(editorContainer, {
-                    value: prettyContent,
-                    language: 'json',
-                    theme: 'vs-dark',
-                    automaticLayout: true,
-                    scrollBeyondLastLine: false,
-                    minimap: { enabled: false },
-                    wordWrap: 'on',
-                    lineNumbers: lineMapping.length > 0 ? (lineNumber) => {
-                        // Use custom line numbers based on mapping
-                        if (lineNumber <= lineMapping.length) {
-                            const mappedNumber = lineMapping[lineNumber - 1];
-                            // If mappedNumber is 0, don't show line number (empty string)
-                            return mappedNumber === 0 ? '' : mappedNumber.toString();
-                        }
-                        return lineNumber.toString();
-                    } : 'on',
-                    folding: true,
-                    fontSize: 12,
-                    fontFamily: 'var(--vscode-editor-font-family)'
-                });
-                
-                // Disable JSON validation for JSONL files
-                monaco.languages.json.jsonDefaults.setDiagnosticsOptions({
-                    validate: false,
-                    allowComments: true,
-                    schemas: []
-                });
-                
-                // Additionally disable validation for current model
-                const model = prettyEditor.getModel();
-                if (model) {
-                    monaco.editor.setModelMarkers(model, 'json', []);
-                }
-                
-                // Add change listener with debounce
-                prettyEditor.onDidChangeModelContent(() => {
-                    clearTimeout(window.prettyEditTimeout);
-                    window.prettyEditTimeout = setTimeout(() => {
-                        vscode.postMessage({
-                            type: 'prettyContentChanged',
-                            newContent: prettyEditor.getValue()
-                        });
-                    }, 500);
-                });
-                
-                // Add save command (Ctrl+S)
-                prettyEditor.addCommand(monaco.KeyMod.CtrlCmd | monaco.KeyCode.KeyS, () => {
-                    vscode.postMessage({
-                        type: 'prettyContentSave',
-                        newContent: prettyEditor.getValue()
-                    });
-                });
-            });
-        }
-        
-        
-        let rawEditor = null;
-        
-        function updateRawView() {
-            const editorContainer = document.getElementById('rawEditor');
-            if (!editorContainer) return;
-            
-            // Initialize Monaco Editor
-            require.config({ paths: { 'vs': 'https://cdn.jsdelivr.net/npm/monaco-editor@0.44.0/min/vs' } });
-            require(['vs/editor/editor.main'], function () {
-                if (rawEditor) {
-                    rawEditor.dispose();
-                }
-                
-                rawEditor = monaco.editor.create(editorContainer, {
-                    value: currentData.rawContent || '',
-                    language: 'json',
-                    theme: 'vs-dark',
-                    automaticLayout: true,
-                    scrollBeyondLastLine: false,
-                    minimap: { enabled: false },
-                    wordWrap: 'on',
-                    lineNumbers: 'on',
-                    folding: true,
-                    fontSize: 12,
-                    fontFamily: 'var(--vscode-editor-font-family)'
-                });
-                
-                // Disable JSON validation for JSONL files
-                monaco.languages.json.jsonDefaults.setDiagnosticsOptions({
-                    validate: false,
-                    allowComments: true,
-                    schemas: []
-                });
-                
-                // Additionally disable validation for current model
-                const model = rawEditor.getModel();
-                if (model) {
-                    monaco.editor.setModelMarkers(model, 'json', []);
-                }
-                
-                // Handle content changes
-                rawEditor.onDidChangeModelContent(() => {
-                    clearTimeout(window.rawEditTimeout);
-                    window.rawEditTimeout = setTimeout(() => {
-                        vscode.postMessage({
-                            type: 'rawContentChanged',
-                            newContent: rawEditor.getValue()
-                        });
-                    }, 500);
-                });
-                
-                // Handle Ctrl+S
-                rawEditor.addCommand(monaco.KeyMod.CtrlCmd | monaco.KeyCode.KeyS, () => {
-                    vscode.postMessage({
-                        type: 'rawContentSave',
-                        newContent: rawEditor.getValue()
-                    });
-                });
-            });
-        }
-        
-        
-        function expandCell(event, td, rowIndex, columnPath) {
-            event.preventDefault();
-            event.stopPropagation();
-
-            const value = getNestedValue(currentData.allRows[rowIndex], columnPath);
-            if (typeof value !== 'object' || value === null) return;
-            
-            // Create expanded content
-            const expandedContent = document.createElement('div');
-            expandedContent.className = 'expanded-content';
-            
-            if (Array.isArray(value)) {
-                value.forEach((item, index) => {
-                    const div = document.createElement('div');
-                    const strong = document.createElement('strong');
-                    strong.textContent = index + ':';
-                    div.appendChild(strong);
-                    div.appendChild(document.createTextNode(' ' + JSON.stringify(item)));
-                    expandedContent.appendChild(div);
-                });
-            } else {
-                Object.entries(value).forEach(([key, val]) => {
-                    const div = document.createElement('div');
-                    const strong = document.createElement('strong');
-                    strong.textContent = key + ':';
-                    div.appendChild(strong);
-                    div.appendChild(document.createTextNode(' ' + JSON.stringify(val)));
-                    expandedContent.appendChild(div);
-                });
-            }
-            
-            // Position and show
-            td.appendChild(expandedContent);
-            
-            // Hide on click outside
-            setTimeout(() => {
-                document.addEventListener('click', function hideExpanded() {
-                    expandedContent.remove();
-                    document.removeEventListener('click', hideExpanded);
-                });
-            }, 0);
-        }
-        
-        // Add event listeners for view controls
-        document.querySelectorAll('.segmented-control button').forEach(button => {
-            button.addEventListener('click', (e) => switchView(e.currentTarget.dataset.view));
-        });
-        
-        // Add event listeners for context menus
-        document.getElementById('contextMenu').addEventListener('click', handleContextMenu);
-        document.getElementById('rowContextMenu').addEventListener('click', handleRowContextMenu);
-        
-        // Hide context menus when clicking outside
-        document.addEventListener('click', (e) => {
-            if (!e.target.closest('.context-menu') && !e.target.closest('.row-context-menu')) {
-                hideContextMenu();
-            }
-        });
-        
-    </script>
-</body>
-</html>`;
-    }
-
-    
-    private async updateCell(rowIndex: number, columnPath: string, value: string, webviewPanel: vscode.WebviewPanel, document: vscode.TextDocument) {
-        if (rowIndex < 0 || rowIndex >= this.rows.length) {
-            console.error(`Invalid row index for updateCell: ${rowIndex}, total rows: ${this.rows.length}`);
-            return;
-        }
-
-        try {
-            // Try to parse as JSON first
-            let parsedValue: any = value;
-            if (value.trim() !== '') {
-                try {
-                    parsedValue = JSON.parse(value);
-                } catch {
-                    // If not valid JSON, treat as string
-                    parsedValue = value;
-                }
-            } else {
-                parsedValue = null;
-            }
-
-            // Update the row in the main array
-            this.setNestedValue(this.rows[rowIndex], columnPath, parsedValue);
-
-            // Rebuild parsedLines
-            this.parsedLines = this.rows.map((row, index) => ({
-                data: row,
-                lineNumber: index + 1,
-                rawLine: JSON.stringify(row)
-            }));
-
-            // Update filtered rows
-            this.filterRows();
-
-            // Update raw content
-            this.rawContent = this.rows.map(row => JSON.stringify(row)).join('\n');
-
-            // Debounce the save operation
-            if (this.pendingSaveTimeout) {
-                clearTimeout(this.pendingSaveTimeout);
-            }
-
-            this.pendingSaveTimeout = setTimeout(async () => {
-                try {
-                    this.isUpdating = true;
-
->>>>>>> 253e52c6
                     const fullRange = new vscode.Range(
                         document.positionAt(0),
                         document.positionAt(document.getText().length)
@@ -6156,11 +2430,6 @@
 
             // Update raw content and save changes
             this.rawContent = this.rows.map(row => JSON.stringify(row)).join('\n');
-            
-            // Update pretty content to reflect the unstringified data
-            const prettyResult = this.convertJsonlToPrettyWithLineNumbers(this.rows);
-            this.prettyContent = prettyResult.content;
-            this.prettyLineMapping = prettyResult.lineMapping;
 
             // Save the changes to the file
             const fullRange = new vscode.Range(
