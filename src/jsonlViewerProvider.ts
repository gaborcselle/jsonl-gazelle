--- conflicted
+++ resolved
@@ -342,25 +342,7 @@
         }
         
         this.loadingChunks = false;
-        
-<<<<<<< HEAD
-=======
-        // Update columns one final time
-        this.updateColumns();
-        
-        // Only copy array if there's an active search, otherwise point to same array
-        if (this.searchTerm) {
-            this.filteredRows = [...this.rows];
-        } else {
-            this.filteredRows = this.rows;
-        }
-        
-        // Update pretty content after all chunks are loaded
-        const prettyResult = this.convertJsonlToPrettyWithLineNumbers(this.rows);
-        this.prettyContent = prettyResult.content;
-        this.prettyLineMapping = prettyResult.lineMapping;
-        
->>>>>>> 5dfb4881
+
         // Final update
         if (this.currentWebviewPanel) {
             this.updateWebview(this.currentWebviewPanel);
